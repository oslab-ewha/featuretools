.. _changelog:

Changelog
---------
**Future Release**
    * Enhancements
    * Fixes
    * Changes
<<<<<<< HEAD
        * Deprecated ``feature's get_names`` function, ``get_feature_names`` should be used instead
=======
        * Deprecated feature's get_name function, get_feature_names should be used instead
        * Remove unnecessary ``pd.Series`` calls from primitives (:pr:`1020`)
>>>>>>> 59842e12
    * Documentation Changes
        * Remove featuretools enterprise from documentation (:pr:`1022`)
    * Testing Changes

    Thanks to the following people for contributing to this release:
        :user:`tuethan1999`, :user:`kmax12`,  :user:`thehomebrewnerd`

**v0.16.0 June 5, 2020**
    * Enhancements
        * Support use of Dask DataFrames in entitysets (:pr:`783`)
        * Add ``make_index`` when initializing an EntitySet by passing in an ``entities`` dictionary (:pr:`1010`)
        * Add ability to use primitive classes and instances as keys in primitive_options dictionary (:pr:`993`)
    * Fixes
        * Cleanly close tqdm instance (:pr:`1018`)
        * Resolve issue with ``NaN`` values in ``LatLong`` columns (:pr:`1007`)
    * Testing Changes
        * Update tests for numpy v1.19.0 compatability (:pr:`1016`)

    Thanks to the following people for contributing to this release:
    :user:`Alex-Monahan`, :user:`frances-h`, :user:`gsheni`, :user:`rwedge`, :user:`thehomebrewnerd`

**v0.15.0 May 29, 2020**
    * Enhancements
        * Add ``get_default_aggregation_primitives`` and ``get_default_transform_primitives`` (:pr:`945`)
        * Allow cutoff time dataframe columns to be in any order (:pr:`969`, :pr:`995`)
        * Add Age primitive, and make it a default transform primitive for DFS (:pr:`987`)
        * Add ``include_cutoff_time`` arg - control whether data at cutoff times are included in feature calculations (:pr:`959`)
        * Allow ``variables_types`` to be referenced by their ``type_string`` 
          for the ``entity_from_dataframe`` function (:pr:`988`)
    * Fixes
        * Fix errors with Equals and NotEquals primitives when comparing categoricals or different dtypes (:pr:`968`)
        * Normalized type_strings of ``Variable`` classes so that the ``find_variable_types`` function produces a
          dictionary with a clear key to name transition (:pr:`982`, :pr:`996`)
        * Remove pandas.datetime in test_calculate_feature_matrix due to deprecation (:pr:`998`)
    * Documentation Changes
        * Add python 3.8 support for docs (:pr:`983`)
        * Adds consistent Entityset Docstrings (:pr:`986`)
    * Testing Changes
        * Add automated tests for python 3.8 environment (:pr:`847`)
        * Update testing dependencies (:pr:`976`)

    Thanks to the following people for contributing to this release:
    :user:`ctduffy`, :user:`frances-h`, :user:`gsheni`, :user:`jeff-hernandez`, :user:`rightx2`, :user:`rwedge`, :user:`sebrahimi1988`, :user:`thehomebrewnerd`,  :user:`tuethan1999`

**Breaking Changes**

* Calls to ``featuretools.dfs`` or ``featuretools.calculate_feature_matrix`` that use a cutoff time
  dataframe, but do not label the time column with either the target entity time index variable name or
  as ``time``, will now result in an ``AttributeError``. Previously, the time column was selected to be the first
  column that was not the instance id column. With this update, the position of the column in the dataframe is
  no longer used to determine the time column. Now, both instance id columns and time columns in a cutoff time
  dataframe can be in any order as long as they are named properly.

* The ``type_string`` attributes of all ``Variable`` subclasses are now a snake case conversion of their class names. This
  changes the ``type_string`` of the ``Unknown``, ``IPAddress``, ``EmailAddress``, ``SubRegionCode``, ``FilePath``, ``LatLong``, and ``ZIPcode`` classes.
  Old saved entitysets that used these variables may load incorrectly.

**v0.14.0 Apr 30, 2020**
    * Enhancements
        * ft.encode_features - use less memory for one-hot encoded columns (:pr:`876`)
    * Fixes
        * Use logger.warning to fix deprecated logger.warn (:pr:`871`)
        * Add dtype to interesting_values to fix deprecated empty Series with no dtype (:pr:`933`)
        * Remove overlap in training windows (:pr:`930`)
        * Fix progress bar in notebook (:pr:`932`)
    * Changes
        * Change premium primitives CI test to Python 3.6 (:pr:`916`)
        * Remove Python 3.5 support (:pr:`917`)
    * Documentation Changes
        * Fix README links to docs (:pr:`872`)
        * Fix Github links with correct organizations (:pr:`908`)
        * Fix hyperlinks in docs and docstrings with updated address (:pr:`910`)
        * Remove unused script for uploading docs to AWS (:pr:`911`)

    Thanks to the following people for contributing to this release:
    :user:`frances-h`, :user:`gsheni`, :user:`jeff-hernandez`, :user:`rwedge`

**Breaking Changes**

* Using training windows in feature calculations can result in different values than previous versions.
  This was done to prevent consecutive training windows from overlapping by excluding data at the oldest point in time.
  For example, if we use a cutoff time at the first minute of the hour with a one hour training window,
  the first minute of the previous hour will no longer be included in the feature calculation.

**v0.13.4 Mar 27, 2020**
    .. warning::
        The next non-bugfix release of Featuretools will not support Python 3.5

    * Fixes
        * Fix ft.show_info() not displaying in Jupyter notebooks (:pr:`863`)
    * Changes
        * Added Plugin Warnings at Entry Point (:pr:`850`, :pr:`869`)
    * Documentation Changes
        * Add links to primitives.featurelabs.com (:pr:`860`)
        * Add source code links to API reference (:pr:`862`)
        * Update links for testing Dask/Spark integrations (:pr:`867`)
        * Update release documentation for featuretools (:pr:`868`)
    * Testing Changes
        * Miscellaneous changes (:pr:`861`)

    Thanks to the following people for contributing to this release:
    :user:`frances-h`, :user:`FreshLeaf8865`, :user:`jeff-hernandez`, :user:`rwedge`, :user:`thehomebrewnerd`

**v0.13.3 Feb 28, 2020**
    * Fixes
        * Fix a connection closed error when using n_jobs (:pr:`853`)
    * Changes
        * Pin msgpack dependency for Python 3.5; remove dataframe from Dask dependency (:pr:`851`)
    * Documentation Changes
        * Update link to help documentation page in Github issue template (:pr:`855`)

    Thanks to the following people for contributing to this release:
    :user:`frances-h`, :user:`rwedge`

**v0.13.2 Jan 31, 2020**
    * Enhancements
        * Support for Pandas 1.0.0 (:pr:`844`)
    * Changes
        * Remove dependency on s3fs library for anonymous downloads from S3 (:pr:`825`)
    * Testing Changes
        * Added GitHub Action to automatically run performance tests (:pr:`840`)

    Thanks to the following people for contributing to this release:
    :user:`frances-h`, :user:`rwedge`

**v0.13.1 Dec 28, 2019**
    * Fixes
        * Raise error when given wrong input for ignore_variables (:pr:`826`)
        * Fix multi-output features not created when there is no child data (:pr:`834`)
        * Removing type casting in Equals and NotEquals primitives (:pr:`504`)
    * Changes
        * Replace pd.timedelta time units that were deprecated (:pr:`822`)
        * Move sklearn wrapper to separate library (:pr:`835`, :pr:`837`)
    * Testing Changes
        * Run unit tests in windows environment (:pr:`790`)
        * Update boto3 version requirement for tests (:pr:`838`)

    Thanks to the following people for contributing to this release:
    :user:`jeffzi`, :user:`kmax12`, :user:`rwedge`, :user:`systemshift`

**v0.13.0 Nov 30, 2019**
    * Enhancements
        * Added GitHub Action to auto upload releases to PyPI (:pr:`816`)
    * Fixes
        * Fix issue where some primitive options would not be applied (:pr:`807`)
        * Fix issue with converting to pickle or parquet after adding interesting features (:pr:`798`, :pr:`823`)
        * Diff primitive now calculates using all available data (:pr:`824`)
        * Prevent DFS from creating Identity Features of globally ignored variables (:pr:`819`)
    * Changes
        * Remove python 2.7 support from serialize.py (:pr:`812`)
        * Make smart_open, boto3, and s3fs optional dependencies (:pr:`827`)
    * Documentation Changes
        * remove python 2.7 support and add 3.7 in install.rst (:pr:`805`)
        * Fix import error in docs (:pr:`803`)
        * Fix release title formatting in changelog (:pr:`806`)
    * Testing Changes
        * Use multiple CPUS to run tests on CI (:pr:`811`)
        * Refactor test entityset creation to avoid saving to disk (:pr:`813`, :pr:`821`)
        * Remove get_values() from test_es.py to remove warnings (:pr:`820`)

    Thanks to the following people for contributing to this release:
    :user:`frances-h`, :user:`jeff-hernandez`, :user:`rwedge`, :user:`systemshift`

**Breaking Changes**

* The libraries used for downloading or uploading from S3 or URLs are now
  optional and will no longer be installed by default.  To use this
  functionality they will need to be installed separately.
* The fix to how the Diff primitive is calculated may slow down the overall
  calculation time of feature lists that use this primitive.

**v0.12.0 Oct 31, 2019**
    * Enhancements
        * Added First primitive (:pr:`770`)
        * Added Entropy aggregation primitive (:pr:`779`)
        * Allow custom naming for multi-output primitives (:pr:`780`)
    * Fixes
        * Prevents user from removing base entity time index using additional_variables (:pr:`768`)
        * Fixes error when a multioutput primitive was supplied to dfs as a groupby trans primitive (:pr:`786`)
    * Changes
        * Drop Python 2 support (:pr:`759`)
        * Add unit parameter to AvgTimeBetween (:pr:`771`)
        * Require Pandas 0.24.1 or higher (:pr:`787`)
    * Documentation Changes
        * Update featuretools slack link (:pr:`765`)
        * Set up repo to use Read the Docs (:pr:`776`)
        * Add First primitive to API reference docs (:pr:`782`)
    * Testing Changes
        * CircleCI fixes (:pr:`774`)
        * Disable PIP progress bars (:pr:`775`)

    Thanks to the following people for contributing to this release:
    :user:`ablacke-ayx`, :user:`BoopBoopBeepBoop`, :user:`jeffzi`,
    :user:`kmax12`, :user:`rwedge`, :user:`thehomebrewnerd`, :user:`twdobson`

**v0.11.0 Sep 30, 2019**
    .. warning::
        The next non-bugfix release of Featuretools will not support Python 2

    * Enhancements
        * Improve how files are copied and written (:pr:`721`)
        * Add number of rows to graph in entityset.plot (:pr:`727`)
        * Added support for pandas DateOffsets in DFS and Timedelta (:pr:`732`)
        * Enable feature-specific top_n value using a dictionary in encode_features (:pr:`735`)
        * Added progress_callback parameter to dfs() and calculate_feature_matrix() (:pr:`739`, :pr:`745`)
        * Enable specifying primitives on a per column or per entity basis (:pr:`748`)
    * Fixes
        * Fixed entity set deserialization (:pr:`720`)
        * Added error message when DateTimeIndex is a variable but not set as the time_index (:pr:`723`)
        * Fixed CumCount and other group-by transform primitives that take ID as input (:pr:`733`, :pr:`754`)
        * Fix progress bar undercounting (:pr:`743`)
        * Updated training_window error assertion to only check against observations (:pr:`728`)
        * Don't delete the whole destination folder while saving entityset (:pr:`717`)
    * Changes
        * Raise warning and not error on schema version mismatch (:pr:`718`)
        * Change feature calculation to return in order of instance ids provided (:pr:`676`)
        * Removed time remaining from displayed progress bar in dfs() and calculate_feature_matrix() (:pr:`739`)
        * Raise warning in normalize_entity() when time_index of base_entity has an invalid type (:pr:`749`)
        * Remove toolz as a direct dependency (:pr:`755`)
        * Allow boolean variable types to be used in the Multiply primitive (:pr:`756`)
    * Documentation Changes
        * Updated URL for Compose (:pr:`716`)
    * Testing Changes
        * Update dependencies (:pr:`738`, :pr:`741`, :pr:`747`)

    Thanks to the following people for contributing to this release:
    :user:`angela97lin`, :user:`chidauri`, :user:`christopherbunn`,
    :user:`frances-h`, :user:`jeff-hernandez`, :user:`kmax12`,
    :user:`MarcoGorelli`, :user:`rwedge`, :user:`thehomebrewnerd`

**Breaking Changes**

* Feature calculations will return in the order of instance ids provided instead of the order of time points instances are calculated at.

**v0.10.1 Aug 25, 2019**
    * Fixes
        * Fix serialized LatLong data being loaded as strings (:pr:`712`)
    * Documentation Changes
        * Fixed FAQ cell output (:pr:`710`)

    Thanks to the following people for contributing to this release:
    :user:`gsheni`, :user:`rwedge`


**v0.10.0 Aug 19, 2019**
    .. warning::
        The next non-bugfix release of Featuretools will not support Python 2


    * Enhancements
        * Give more frequent progress bar updates and update chunk size behavior (:pr:`631`, :pr:`696`)
        * Added drop_first as param in encode_features (:pr:`647`)
        * Added support for stacking multi-output primitives (:pr:`679`)
        * Generate transform features of direct features (:pr:`623`)
        * Added serializing and deserializing from S3 and deserializing from URLs (:pr:`685`)
        * Added nlp_primitives as an add-on library (:pr:`704`)
        * Added AutoNormalize to Featuretools plugins (:pr:`699`)
        * Added functionality for relative units (month/year) in Timedelta (:pr:`692`)
        * Added categorical-encoding as an add-on library (:pr:`700`)
    * Fixes
        * Fix performance regression in DFS (:pr:`637`)
        * Fix deserialization of feature relationship path (:pr:`665`)
        * Set index after adding ancestor relationship variables (:pr:`668`)
        * Fix user-supplied variable_types modification in Entity init (:pr:`675`)
        * Don't calculate dependencies of unnecessary features (:pr:`667`)
        * Prevent normalize entity's new entity having same index as base entity (:pr:`681`)
        * Update variable type inference to better check for string values (:pr:`683`)
    * Changes
        * Moved dask, distributed imports (:pr:`634`)
    * Documentation Changes
        * Miscellaneous changes (:pr:`641`, :pr:`658`)
        * Modified doc_string of top_n in encoding (:pr:`648`)
        * Hyperlinked ComposeML (:pr:`653`)
        * Added FAQ (:pr:`620`, :pr:`677`)
        * Fixed FAQ question with multiple question marks (:pr:`673`)
    * Testing Changes
        * Add master, and release tests for premium primitives (:pr:`660`, :pr:`669`)
        * Miscellaneous changes (:pr:`672`, :pr:`674`)

    Thanks to the following people for contributing to this release:
    :user:`alexjwang`, :user:`allisonportis`, :user:`ayushpatidar`,
    :user:`CJStadler`, :user:`ctduffy`, :user:`gsheni`, :user:`jeff-hernandez`,
    :user:`jeremyliweishih`, :user:`kmax12`, :user:`rwedge`, :user:`zhxt95`,

**v0.9.1 July 3, 2019**
    * Enhancements
        * Speedup groupby transform calculations (:pr:`609`)
        * Generate features along all paths when there are multiple paths between entities (:pr:`600`, :pr:`608`)
    * Fixes
        * Select columns of dataframe using a list (:pr:`615`)
        * Change type of features calculated on Index features to Categorical (:pr:`602`)
        * Filter dataframes through forward relationships (:pr:`625`)
        * Specify Dask version in requirements for python 2 (:pr:`627`)
        * Keep dataframe sorted by time during feature calculation (:pr:`626`)
        * Fix bug in encode_features that created duplicate columns of
          features with multiple outputs (:pr:`622`)
    * Changes
        * Remove unused variance_selection.py file (:pr:`613`)
        * Remove Timedelta data param (:pr:`619`)
        * Remove DaysSince primitive (:pr:`628`)
    * Documentation Changes
        * Add installation instructions for add-on libraries (:pr:`617`)
        * Clarification of Multi Output Feature Creation (:pr:`638`)
        * Miscellaneous changes (:pr:`632`, :pr:`639`)
    * Testing Changes
        * Miscellaneous changes (:pr:`595`, :pr:`612`)

    Thanks to the following people for contributing to this release:
    :user:`CJStadler`, :user:`kmax12`, :user:`rwedge`, :user:`gsheni`, :user:`kkleidal`, :user:`ctduffy`

**v0.9.0** June 19, 2019
    * Enhancements
        * Add unit parameter to timesince primitives (:pr:`558`)
        * Add ability to install optional add on libraries (:pr:`551`)
        * Load and save features from open files and strings (:pr:`566`)
        * Support custom variable types (:pr:`571`)
        * Support entitysets which have multiple paths between two entities (:pr:`572`, :pr:`544`)
        * Added show_info function, more output information added to CLI `featuretools info` (:pr:`525`)
    * Fixes
        * Normalize_entity specifies error when 'make_time_index' is an invalid string (:pr:`550`)
        * Schema version added for entityset serialization (:pr:`586`)
        * Renamed features have names correctly serialized (:pr:`585`)
        * Improved error message for index/time_index being the same column in normalize_entity and entity_from_dataframe (:pr:`583`)
        * Removed all mentions of allow_where (:pr:`587`, :pr:`588`)
        * Removed unused variable in normalize entity (:pr:`589`)
        * Change time since return type to numeric (:pr:`606`)
    * Changes
        * Refactor get_pandas_data_slice to take single entity (:pr:`547`)
        * Updates TimeSincePrevious and Diff Primitives (:pr:`561`)
        * Remove unecessary time_last variable (:pr:`546`)
    * Documentation Changes
        * Add Featuretools Enterprise to documentation (:pr:`563`)
        * Miscellaneous changes (:pr:`552`, :pr:`573`, :pr:`577`, :pr:`599`)
    * Testing Changes
        * Miscellaneous changes (:pr:`559`, :pr:`569`, :pr:`570`, :pr:`574`, :pr:`584`, :pr:`590`)

    Thanks to the following people for contributing to this release:
    :user:`alexjwang`, :user:`allisonportis`, :user:`CJStadler`, :user:`ctduffy`, :user:`gsheni`, :user:`kmax12`, :user:`rwedge`

**v0.8.0** May 17, 2019
    * Rename NUnique to NumUnique (:pr:`510`)
    * Serialize features as JSON (:pr:`532`)
    * Drop all variables at once in normalize_entity (:pr:`533`)
    * Remove unnecessary sorting from normalize_entity (:pr:`535`)
    * Features cache their names (:pr:`536`)
    * Only calculate features for instances before cutoff (:pr:`523`)
    * Remove all relative imports (:pr:`530`)
    * Added FullName Variable Type (:pr:`506`)
    * Add error message when target entity does not exist (:pr:`520`)
    * New demo links (:pr:`542`)
    * Remove duplicate features check in DFS (:pr:`538`)
    * featuretools_primitives entry point expects list of primitive classes (:pr:`529`)
    * Update ALL_VARIABLE_TYPES list (:pr:`526`)
    * More Informative N Jobs Prints and Warnings (:pr:`511`)
    * Update sklearn version requirements (:pr:`541`)
    * Update Makefile (:pr:`519`)
    * Remove unused parameter in Entity._handle_time (:pr:`524`)
    * Remove build_ext code from setup.py (:pr:`513`)
    * Documentation updates (:pr:`512`, :pr:`514`, :pr:`515`, :pr:`521`, :pr:`522`, :pr:`527`, :pr:`545`)
    * Testing updates (:pr:`509`, :pr:`516`, :pr:`517`, :pr:`539`)

    Thanks to the following people for contributing to this release: :user:`bphi`, :user:`CharlesBradshaw`, :user:`CJStadler`, :user:`glentennis`, :user:`gsheni`, :user:`kmax12`, :user:`rwedge`

**Breaking Changes**

* ``NUnique`` has been renamed to ``NumUnique``.

    Previous behavior

    .. code-block:: python

        from featuretools.primitives import NUnique

    New behavior

    .. code-block:: python

        from featuretools.primitives import NumUnique

**v0.7.1** Apr 24, 2019
    * Automatically generate feature name for controllable primitives (:pr:`481`)
    * Primitive docstring updates (:pr:`489`, :pr:`492`, :pr:`494`, :pr:`495`)
    * Change primitive functions that returned strings to return functions (:pr:`499`)
    * CLI customizable via entrypoints (:pr:`493`)
    * Improve calculation of aggregation features on grandchildren (:pr:`479`)
    * Refactor entrypoints to use decorator (:pr:`483`)
    * Include doctests in testing suite (:pr:`491`)
    * Documentation updates (:pr:`490`)
    * Update how standard primitives are imported internally (:pr:`482`)

    Thanks to the following people for contributing to this release: :user:`bukosabino`, :user:`CharlesBradshaw`, :user:`glentennis`, :user:`gsheni`, :user:`jeff-hernandez`, :user:`kmax12`, :user:`minkvsky`, :user:`rwedge`, :user:`thehomebrewnerd`

**v0.7.0** Mar 29, 2019
    * Improve Entity Set Serialization (:pr:`361`)
    * Support calling a primitive instance's function directly (:pr:`461`, :pr:`468`)
    * Support other libraries extending featuretools functionality via entrypoints (:pr:`452`)
    * Remove featuretools install command (:pr:`475`)
    * Add GroupByTransformFeature (:pr:`455`, :pr:`472`, :pr:`476`)
    * Update Haversine Primitive (:pr:`435`, :pr:`462`)
    * Add commutative argument to SubtractNumeric and DivideNumeric primitives (:pr:`457`)
    * Add FilePath variable_type (:pr:`470`)
    * Add PhoneNumber, DateOfBirth, URL variable types (:pr:`447`)
    * Generalize infer_variable_type, convert_variable_data and convert_all_variable_data methods (:pr:`423`)
    * Documentation updates (:pr:`438`, :pr:`446`, :pr:`458`, :pr:`469`)
    * Testing updates (:pr:`440`, :pr:`444`, :pr:`445`, :pr:`459`)

    Thanks to the following people for contributing to this release: :user:`bukosabino`, :user:`CharlesBradshaw`, :user:`ColCarroll`, :user:`glentennis`, :user:`grayskripko`, :user:`gsheni`, :user:`jeff-hernandez`, :user:`jrkinley`, :user:`kmax12`, :user:`RogerTangos`, :user:`rwedge`

**Breaking Changes**

* ``ft.dfs`` now has a ``groupby_trans_primitives`` parameter that DFS uses to automatically construct features that group by an ID column and then apply a transform primitive to search group. This change applies to the following primitives: ``CumSum``, ``CumCount``, ``CumMean``, ``CumMin``, and ``CumMax``.

    Previous behavior

    .. code-block:: python

        ft.dfs(entityset=es,
               target_entity='customers',
               trans_primitives=["cum_mean"])

    New behavior

    .. code-block:: python

        ft.dfs(entityset=es,
               target_entity='customers',
               groupby_trans_primitives=["cum_mean"])

* Related to the above change, cumulative transform features are now defined using a new feature class, ``GroupByTransformFeature``.

    Previous behavior

    .. code-block:: python

        ft.Feature([base_feature, groupby_feature], primitive=CumulativePrimitive)


    New behavior

    .. code-block:: python

        ft.Feature(base_feature, groupby=groupby_feature, primitive=CumulativePrimitive)


**v0.6.1** Feb 15, 2019
    * Cumulative primitives (:pr:`410`)
    * Entity.query_by_values now preserves row order of underlying data (:pr:`428`)
    * Implementing Country Code and Sub Region Codes as variable types (:pr:`430`)
    * Added IPAddress and EmailAddress variable types (:pr:`426`)
    * Install data and dependencies (:pr:`403`)
    * Add TimeSinceFirst, fix TimeSinceLast (:pr:`388`)
    * Allow user to pass in desired feature return types (:pr:`372`)
    * Add new configuration object (:pr:`401`)
    * Replace NUnique get_function (:pr:`434`)
    * _calculate_idenity_features now only returns the features asked for, instead of the entire entity (:pr:`429`)
    * Primitive function name uniqueness (:pr:`424`)
    * Update NumCharacters and NumWords primitives (:pr:`419`)
    * Removed Variable.dtype (:pr:`416`, :pr:`433`)
    * Change to zipcode rep, str for pandas (:pr:`418`)
    * Remove pandas version upper bound (:pr:`408`)
    * Make S3 dependencies optional (:pr:`404`)
    * Check that agg_primitives and trans_primitives are right primitive type (:pr:`397`)
    * Mean primitive changes (:pr:`395`)
    * Fix transform stacking on multi-output aggregation (:pr:`394`)
    * Fix list_primitives (:pr:`391`)
    * Handle graphviz dependency (:pr:`389`, :pr:`396`, :pr:`398`)
    * Testing updates (:pr:`402`, :pr:`417`, :pr:`433`)
    * Documentation updates (:pr:`400`, :pr:`409`, :pr:`415`, :pr:`417`, :pr:`420`, :pr:`421`, :pr:`422`, :pr:`431`)


    Thanks to the following people for contributing to this release:  :user:`CharlesBradshaw`, :user:`csala`, :user:`floscha`, :user:`gsheni`, :user:`jxwolstenholme`, :user:`kmax12`, :user:`RogerTangos`, :user:`rwedge`

**v0.6.0** Jan 30, 2018
    * Primitive refactor (:pr:`364`)
    * Mean ignore NaNs (:pr:`379`)
    * Plotting entitysets (:pr:`382`)
    * Add seed features later in DFS process (:pr:`357`)
    * Multiple output column features (:pr:`376`)
    * Add ZipCode Variable Type (:pr:`367`)
    * Add `primitive.get_filepath` and example of primitive loading data from external files (:pr:`380`)
    * Transform primitives take series as input (:pr:`385`)
    * Update dependency requirements (:pr:`378`, :pr:`383`, :pr:`386`)
    * Add modulo to override tests (:pr:`384`)
    * Update documentation (:pr:`368`, :pr:`377`)
    * Update README.md (:pr:`366`, :pr:`373`)
    * Update CI tests (:pr:`359`, :pr:`360`, :pr:`375`)

    Thanks to the following people for contributing to this release: :user:`floscha`, :user:`gsheni`, :user:`kmax12`, :user:`RogerTangos`, :user:`rwedge`

**v0.5.1** Dec 17, 2018
    * Add missing dependencies (:pr:`353`)
    * Move comment to note in documentation (:pr:`352`)

**v0.5.0** Dec 17, 2018
    * Add specific error for duplicate additional/copy_variables in normalize_entity (:pr:`348`)
    * Removed EntitySet._import_from_dataframe (:pr:`346`)
    * Removed time_index_reduce parameter (:pr:`344`)
    * Allow installation of additional primitives (:pr:`326`)
    * Fix DatetimeIndex variable conversion (:pr:`342`)
    * Update Sklearn DFS Transformer (:pr:`343`)
    * Clean up entity creation logic (:pr:`336`)
    * remove casting to list in transform feature calculation (:pr:`330`)
    * Fix sklearn wrapper (:pr:`335`)
    * Add readme to pypi
    * Update conda docs after move to conda-forge (:pr:`334`)
    * Add wrapper for scikit-learn Pipelines (:pr:`323`)
    * Remove parse_date_cols parameter from EntitySet._import_from_dataframe (:pr:`333`)

    Thanks to the following people for contributing to this release: :user:`bukosabino`, :user:`georgewambold`, :user:`gsheni`, :user:`jeff-hernandez`, :user:`kmax12`, and :user:`rwedge`.

**v0.4.1** Nov 29, 2018
    * Resolve bug preventing using first column as index by default (:pr:`308`)
    * Handle return type when creating features from Id variables (:pr:`318`)
    * Make id an optional parameter of EntitySet constructor (:pr:`324`)
    * Handle primitives with same function being applied to same column (:pr:`321`)
    * Update requirements (:pr:`328`)
    * Clean up DFS arguments (:pr:`319`)
    * Clean up Pandas Backend (:pr:`302`)
    * Update properties of cumulative transform primitives (:pr:`320`)
    * Feature stability between versions documentation (:pr:`316`)
    * Add download count to GitHub readme (:pr:`310`)
    * Fixed #297 update tests to check error strings (:pr:`303`)
    * Remove usage of fixtures in agg primitive tests (:pr:`325`)

**v0.4.0** Oct 31, 2018
    * Remove ft.utils.gen_utils.getsize and make pympler a test requirement (:pr:`299`)
    * Update requirements.txt (:pr:`298`)
    * Refactor EntitySet.find_path(...) (:pr:`295`)
    * Clean up unused methods (:pr:`293`)
    * Remove unused parents property of Entity (:pr:`283`)
    * Removed relationships parameter (:pr:`284`)
    * Improve time index validation (:pr:`285`)
    * Encode features with "unknown" class in categorical (:pr:`287`)
    * Allow where clauses on direct features in Deep Feature Synthesis (:pr:`279`)
    * Change to fullargsspec (:pr:`288`)
    * Parallel verbose fixes (:pr:`282`)
    * Update tests for python 3.7 (:pr:`277`)
    * Check duplicate rows cutoff times (:pr:`276`)
    * Load retail demo data using compressed file (:pr:`271`)

**v0.3.1** Sept 28, 2018
    * Handling time rewrite (:pr:`245`)
    * Update deep_feature_synthesis.py (:pr:`249`)
    * Handling return type when creating features from DatetimeTimeIndex (:pr:`266`)
    * Update retail.py (:pr:`259`)
    * Improve Consistency of Transform Primitives (:pr:`236`)
    * Update demo docstrings (:pr:`268`)
    * Handle non-string column names (:pr:`255`)
    * Clean up merging of aggregation primitives (:pr:`250`)
    * Add tests for Entity methods (:pr:`262`)
    * Handle no child data when calculating aggregation features with multiple arguments (:pr:`264`)
    * Add `is_string` utils function (:pr:`260`)
    * Update python versions to match docker container (:pr:`261`)
    * Handle where clause when no child data (:pr:`258`)
    * No longer cache demo csvs, remove config file (:pr:`257`)
    * Avoid stacking "expanding" primitives (:pr:`238`)
    * Use randomly generated names in retail csv (:pr:`233`)
    * Update README.md (:pr:`243`)

**v0.3.0** Aug 27, 2018
    * Improve performance of all feature calculations (:pr:`224`)
    * Update agg primitives to use more efficient functions (:pr:`215`)
    * Optimize metadata calculation (:pr:`229`)
    * More robust handling when no data at a cutoff time (:pr:`234`)
    * Workaround categorical merge (:pr:`231`)
    * Switch which CSV is associated with which variable (:pr:`228`)
    * Remove unused kwargs from query_by_values, filter_and_sort (:pr:`225`)
    * Remove convert_links_to_integers (:pr:`219`)
    * Add conda install instructions (:pr:`223`, :pr:`227`)
    * Add example of using Dask to parallelize to docs  (:pr:`221`)

**v0.2.2** Aug 20, 2018
    * Remove unnecessary check no related instances call and refactor (:pr:`209`)
    * Improve memory usage through support for pandas categorical types (:pr:`196`)
    * Bump minimum pandas version from 0.20.3 to 0.23.0 (:pr:`216`)
    * Better parallel memory warnings (:pr:`208`, :pr:`214`)
    * Update demo datasets (:pr:`187`, :pr:`201`, :pr:`207`)
    * Make primitive lookup case insensitive  (:pr:`213`)
    * Use capital name (:pr:`211`)
    * Set class name for Min (:pr:`206`)
    * Remove ``variable_types`` from normalize entity (:pr:`205`)
    * Handle parquet serialization with last time index (:pr:`204`)
    * Reset index of cutoff times in calculate feature matrix (:pr:`198`)
    * Check argument types for .normalize_entity (:pr:`195`)
    * Type checking ignore entities.  (:pr:`193`)

**v0.2.1** July 2, 2018
    * Cpu count fix (:pr:`176`)
    * Update flight (:pr:`175`)
    * Move feature matrix calculation helper functions to separate file (:pr:`177`)

**v0.2.0** June 22, 2018
    * Multiprocessing (:pr:`170`)
    * Handle unicode encoding in repr throughout Featuretools (:pr:`161`)
    * Clean up EntitySet class (:pr:`145`)
    * Add support for building and uploading conda package (:pr:`167`)
    * Parquet serialization (:pr:`152`)
    * Remove variable stats (:pr:`171`)
    * Make sure index variable comes first (:pr:`168`)
    * No last time index update on normalize (:pr:`169`)
    * Remove list of times as on option for `cutoff_time` in `calculate_feature_matrix` (:pr:`165`)
    * Config does error checking to see if it can write to disk (:pr:`162`)


**v0.1.21** May 30, 2018
    * Support Pandas 0.23.0 (:pr:`153`, :pr:`154`, :pr:`155`, :pr:`159`)
    * No EntitySet required in loading/saving features (:pr:`141`)
    * Use s3 demo csv with better column names (:pr:`139`)
    * more reasonable start parameter (:pr:`149`)
    * add issue template (:pr:`133`)
    * Improve tests (:pr:`136`, :pr:`137`, :pr:`144`, :pr:`147`)
    * Remove unused functions (:pr:`140`, :pr:`143`, :pr:`146`)
    * Update documentation after recent changes / removals (:pr:`157`)
    * Rename demo retail csv file (:pr:`148`)
    * Add names for binary (:pr:`142`)
    * EntitySet repr to use get_name rather than id (:pr:`134`)
    * Ensure config dir is writable (:pr:`135`)

**v0.1.20** Apr 13, 2018
    * Primitives as strings in DFS parameters (:pr:`129`)
    * Integer time index bugfixes (:pr:`128`)
    * Add make_temporal_cutoffs utility function (:pr:`126`)
    * Show all entities, switch shape display to row/col (:pr:`124`)
    * Improved chunking when calculating feature matrices  (:pr:`121`)
    * fixed num characters nan fix (:pr:`118`)
    * modify ignore_variables docstring (:pr:`117`)

**v0.1.19** Mar 21, 2018
    * More descriptive DFS progress bar (:pr:`69`)
    * Convert text variable to string before NumWords (:pr:`106`)
    * EntitySet.concat() reindexes relationships (:pr:`96`)
    * Keep non-feature columns when encoding feature matrix (:pr:`111`)
    * Uses full entity update for dependencies of uses_full_entity features (:pr:`110`)
    * Update column names in retail demo (:pr:`104`)
    * Handle Transform features that need access to all values of entity (:pr:`91`)

**v0.1.18** Feb 27, 2018
    * fixes related instances bug (:pr:`97`)
    * Adding non-feature columns to calculated feature matrix (:pr:`78`)
    * Relax numpy version req (:pr:`82`)
    * Remove `entity_from_csv`, tests, and lint (:pr:`71`)

**v0.1.17** Jan 18, 2018
    * LatLong type (:pr:`57`)
    * Last time index fixes (:pr:`70`)
    * Make median agg primitives ignore nans by default (:pr:`61`)
    * Remove Python 3.4 support (:pr:`64`)
    * Change `normalize_entity` to update `secondary_time_index` (:pr:`59`)
    * Unpin requirements (:pr:`53`)
    * associative -> commutative (:pr:`56`)
    * Add Words and Chars primitives (:pr:`51`)

**v0.1.16** Dec 19, 2017
    * fix EntitySet.combine_variables and standardize encode_features (:pr:`47`)
    * Python 3 compatibility (:pr:`16`)

**v0.1.15** Dec 18, 2017
    * Fix variable type in demo data (:pr:`37`)
    * Custom primitive kwarg fix (:pr:`38`)
    * Changed order and text of arguments in make_trans_primitive docstring (:pr:`42`)

**v0.1.14** November 20, 2017
    * Last time index (:pr:`33`)
    * Update Scipy version to 1.0.0 (:pr:`31`)


**v0.1.13** November 1, 2017
    * Add MANIFEST.in (:pr:`26`)

**v0.1.11** October 31, 2017
    * Package linting (:pr:`7`)
    * Custom primitive creation functions (:pr:`13`)
    * Split requirements to separate files and pin to latest versions (:pr:`15`)
    * Select low information features (:pr:`18`)
    * Fix docs typos (:pr:`19`)
    * Fixed Diff primitive for rare nan case (:pr:`21`)
    * added some mising doc strings (:pr:`23`)
    * Trend fix (:pr:`22`)
    * Remove as_dir=False option from EntitySet.to_pickle() (:pr:`20`)
    * Entity Normalization Preserves Types of Copy & Additional Variables (:pr:`25`)

**v0.1.10** October 12, 2017
    * NumTrue primitive added and docstring of other primitives updated (:pr:`11`)
    * fixed hash issue with same base features (:pr:`8`)
    * Head fix (:pr:`9`)
    * Fix training window (:pr:`10`)
    * Add associative attribute to primitives (:pr:`3`)
    * Add status badges, fix license in setup.py (:pr:`1`)
    * fixed head printout and flight demo index (:pr:`2`)

**v0.1.9** September 8, 2017
    * Documentation improvements
    * New ``featuretools.demo.load_mock_customer`` function


**v0.1.8** September 1, 2017
    * Bug fixes
    * Added ``Percentile`` transform primitive

**v0.1.7** August 17, 2017
    * Performance improvements for approximate in ``calculate_feature_matrix`` and ``dfs``
    * Added ``Week`` transform primitive

**v0.1.6** July 26, 2017
    * Added ``load_features`` and ``save_features`` to persist and reload features
    * Added save_progress argument to ``calculate_feature_matrix``
    * Added approximate parameter to ``calculate_feature_matrix`` and ``dfs``
    * Added ``load_flight`` to ft.demo

**v0.1.5** July 11, 2017
    * Windows support

**v0.1.3** July 10, 2017
    * Renamed feature submodule to primitives
    * Renamed prediction_entity arguments to target_entity
    * Added training_window parameter to ``calculate_feature_matrix``


**v0.1.2** July 3rd, 2017
    * Initial release

.. command
.. git log --pretty=oneline --abbrev-commit<|MERGE_RESOLUTION|>--- conflicted
+++ resolved
@@ -6,12 +6,8 @@
     * Enhancements
     * Fixes
     * Changes
-<<<<<<< HEAD
         * Deprecated ``feature's get_names`` function, ``get_feature_names`` should be used instead
-=======
-        * Deprecated feature's get_name function, get_feature_names should be used instead
         * Remove unnecessary ``pd.Series`` calls from primitives (:pr:`1020`)
->>>>>>> 59842e12
     * Documentation Changes
         * Remove featuretools enterprise from documentation (:pr:`1022`)
     * Testing Changes

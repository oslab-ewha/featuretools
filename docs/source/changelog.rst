.. _changelog:

Changelog
---------
.. **Future Release**
    * Enhancements
<<<<<<< HEAD
        * Support use of Dask DataFrames in entitysets (:pr:`783`)
=======
        * Add ``make_index`` when initializing an EntitySet by passing in an ``entities`` dictionary (:pr:`1010`)
>>>>>>> d42a52d9
    * Fixes
    * Changes
    * Documentation Changes
    * Testing Changes
    Thanks to the following people for contributing to this release:
<<<<<<< HEAD
    :user:`frances-h`, :user:`rwedge`, :user:`thehomebrewnerd`
=======
    :user:`gsheni`
>>>>>>> d42a52d9

**v0.15.0 May 29, 2020**
    * Enhancements
        * Add ``get_default_aggregation_primitives`` and ``get_default_transform_primitives`` (:pr:`945`)
        * Allow cutoff time dataframe columns to be in any order (:pr:`969`, :pr:`995`)
        * Add Age primitive, and make it a default transform primitive for DFS (:pr:`987`)
        * Add ``include_cutoff_time`` arg - control whether data at cutoff times are included in feature calculations (:pr:`959`)
        * Allow ``variables_types`` to be referenced by their ``type_string``
          for the ``entity_from_dataframe`` function (:pr:`988`)
    * Fixes
        * Fix errors with Equals and NotEquals primitives when comparing categoricals or different dtypes (:pr:`968`)
        * Normalized type_strings of ``Variable`` classes so that the ``find_variable_types`` function produces a
          dictionary with a clear key to name transition (:pr:`982`, :pr:`996`)
        * Remove pandas.datetime in test_calculate_feature_matrix due to deprecation (:pr:`998`)
    * Documentation Changes
        * Add python 3.8 support for docs (:pr:`983`)
        * Adds consistent Entityset Docstrings (:pr:`986`)
    * Testing Changes
        * Add automated tests for python 3.8 environment (:pr:`847`)
        * Update testing dependencies (:pr:`976`)

    Thanks to the following people for contributing to this release:
    :user:`ctduffy`, :user:`frances-h`, :user:`gsheni`, :user:`jeff-hernandez`, :user:`rightx2`, :user:`rwedge`, :user:`sebrahimi1988`, :user:`thehomebrewnerd`,  :user:`tuethan1999`

**Breaking Changes**

* Calls to ``featuretools.dfs`` or ``featuretools.calculate_feature_matrix`` that use a cutoff time
  dataframe, but do not label the time column with either the target entity time index variable name or
  as ``time``, will now result in an ``AttributeError``. Previously, the time column was selected to be the first
  column that was not the instance id column. With this update, the position of the column in the dataframe is
  no longer used to determine the time column. Now, both instance id columns and time columns in a cutoff time
  dataframe can be in any order as long as they are named properly.

* The ``type_string`` attributes of all ``Variable`` subclasses are now a snake case conversion of their class names. This
  changes the ``type_string`` of the ``Unknown``, ``IPAddress``, ``EmailAddress``, ``SubRegionCode``, ``FilePath``, ``LatLong``, and ``ZIPcode`` classes.
  Old saved entitysets that used these variables may load incorrectly.

**v0.14.0 Apr 30, 2020**
    * Enhancements
        * ft.encode_features - use less memory for one-hot encoded columns (:pr:`876`)
    * Fixes
        * Use logger.warning to fix deprecated logger.warn (:pr:`871`)
        * Add dtype to interesting_values to fix deprecated empty Series with no dtype (:pr:`933`)
        * Remove overlap in training windows (:pr:`930`)
        * Fix progress bar in notebook (:pr:`932`)
    * Changes
        * Change premium primitives CI test to Python 3.6 (:pr:`916`)
        * Remove Python 3.5 support (:pr:`917`)
    * Documentation Changes
        * Fix README links to docs (:pr:`872`)
        * Fix Github links with correct organizations (:pr:`908`)
        * Fix hyperlinks in docs and docstrings with updated address (:pr:`910`)
        * Remove unused script for uploading docs to AWS (:pr:`911`)

    Thanks to the following people for contributing to this release:
    :user:`frances-h`, :user:`gsheni`, :user:`jeff-hernandez`, :user:`rwedge`

**Breaking Changes**

* Using training windows in feature calculations can result in different values than previous versions.
  This was done to prevent consecutive training windows from overlapping by excluding data at the oldest point in time.
  For example, if we use a cutoff time at the first minute of the hour with a one hour training window,
  the first minute of the previous hour will no longer be included in the feature calculation.

**v0.13.4 Mar 27, 2020**
    .. warning::
        The next non-bugfix release of Featuretools will not support Python 3.5

    * Fixes
        * Fix ft.show_info() not displaying in Jupyter notebooks (:pr:`863`)
    * Changes
        * Added Plugin Warnings at Entry Point (:pr:`850`, :pr:`869`)
    * Documentation Changes
        * Add links to primitives.featurelabs.com (:pr:`860`)
        * Add source code links to API reference (:pr:`862`)
        * Update links for testing Dask/Spark integrations (:pr:`867`)
        * Update release documentation for featuretools (:pr:`868`)
    * Testing Changes
        * Miscellaneous changes (:pr:`861`)

    Thanks to the following people for contributing to this release:
    :user:`frances-h`, :user:`FreshLeaf8865`, :user:`jeff-hernandez`, :user:`rwedge`, :user:`thehomebrewnerd`

**v0.13.3 Feb 28, 2020**
    * Fixes
        * Fix a connection closed error when using n_jobs (:pr:`853`)
    * Changes
        * Pin msgpack dependency for Python 3.5; remove dataframe from Dask dependency (:pr:`851`)
    * Documentation Changes
        * Update link to help documentation page in Github issue template (:pr:`855`)

    Thanks to the following people for contributing to this release:
    :user:`frances-h`, :user:`rwedge`

**v0.13.2 Jan 31, 2020**
    * Enhancements
        * Support for Pandas 1.0.0 (:pr:`844`)
    * Changes
        * Remove dependency on s3fs library for anonymous downloads from S3 (:pr:`825`)
    * Testing Changes
        * Added GitHub Action to automatically run performance tests (:pr:`840`)

    Thanks to the following people for contributing to this release:
    :user:`frances-h`, :user:`rwedge`

**v0.13.1 Dec 28, 2019**
    * Fixes
        * Raise error when given wrong input for ignore_variables (:pr:`826`)
        * Fix multi-output features not created when there is no child data (:pr:`834`)
        * Removing type casting in Equals and NotEquals primitives (:pr:`504`)
    * Changes
        * Replace pd.timedelta time units that were deprecated (:pr:`822`)
        * Move sklearn wrapper to separate library (:pr:`835`, :pr:`837`)
    * Testing Changes
        * Run unit tests in windows environment (:pr:`790`)
        * Update boto3 version requirement for tests (:pr:`838`)

    Thanks to the following people for contributing to this release:
    :user:`jeffzi`, :user:`kmax12`, :user:`rwedge`, :user:`systemshift`

**v0.13.0 Nov 30, 2019**
    * Enhancements
        * Added GitHub Action to auto upload releases to PyPI (:pr:`816`)
    * Fixes
        * Fix issue where some primitive options would not be applied (:pr:`807`)
        * Fix issue with converting to pickle or parquet after adding interesting features (:pr:`798`, :pr:`823`)
        * Diff primitive now calculates using all available data (:pr:`824`)
        * Prevent DFS from creating Identity Features of globally ignored variables (:pr:`819`)
    * Changes
        * Remove python 2.7 support from serialize.py (:pr:`812`)
        * Make smart_open, boto3, and s3fs optional dependencies (:pr:`827`)
    * Documentation Changes
        * remove python 2.7 support and add 3.7 in install.rst (:pr:`805`)
        * Fix import error in docs (:pr:`803`)
        * Fix release title formatting in changelog (:pr:`806`)
    * Testing Changes
        * Use multiple CPUS to run tests on CI (:pr:`811`)
        * Refactor test entityset creation to avoid saving to disk (:pr:`813`, :pr:`821`)
        * Remove get_values() from test_es.py to remove warnings (:pr:`820`)

    Thanks to the following people for contributing to this release:
    :user:`frances-h`, :user:`jeff-hernandez`, :user:`rwedge`, :user:`systemshift`

**Breaking Changes**

* The libraries used for downloading or uploading from S3 or URLs are now
  optional and will no longer be installed by default.  To use this
  functionality they will need to be installed separately.
* The fix to how the Diff primitive is calculated may slow down the overall
  calculation time of feature lists that use this primitive.

**v0.12.0 Oct 31, 2019**
    * Enhancements
        * Added First primitive (:pr:`770`)
        * Added Entropy aggregation primitive (:pr:`779`)
        * Allow custom naming for multi-output primitives (:pr:`780`)
    * Fixes
        * Prevents user from removing base entity time index using additional_variables (:pr:`768`)
        * Fixes error when a multioutput primitive was supplied to dfs as a groupby trans primitive (:pr:`786`)
    * Changes
        * Drop Python 2 support (:pr:`759`)
        * Add unit parameter to AvgTimeBetween (:pr:`771`)
        * Require Pandas 0.24.1 or higher (:pr:`787`)
    * Documentation Changes
        * Update featuretools slack link (:pr:`765`)
        * Set up repo to use Read the Docs (:pr:`776`)
        * Add First primitive to API reference docs (:pr:`782`)
    * Testing Changes
        * CircleCI fixes (:pr:`774`)
        * Disable PIP progress bars (:pr:`775`)

    Thanks to the following people for contributing to this release:
    :user:`ablacke-ayx`, :user:`BoopBoopBeepBoop`, :user:`jeffzi`,
    :user:`kmax12`, :user:`rwedge`, :user:`thehomebrewnerd`, :user:`twdobson`

**v0.11.0 Sep 30, 2019**
    .. warning::
        The next non-bugfix release of Featuretools will not support Python 2

    * Enhancements
        * Improve how files are copied and written (:pr:`721`)
        * Add number of rows to graph in entityset.plot (:pr:`727`)
        * Added support for pandas DateOffsets in DFS and Timedelta (:pr:`732`)
        * Enable feature-specific top_n value using a dictionary in encode_features (:pr:`735`)
        * Added progress_callback parameter to dfs() and calculate_feature_matrix() (:pr:`739`, :pr:`745`)
        * Enable specifying primitives on a per column or per entity basis (:pr:`748`)
    * Fixes
        * Fixed entity set deserialization (:pr:`720`)
        * Added error message when DateTimeIndex is a variable but not set as the time_index (:pr:`723`)
        * Fixed CumCount and other group-by transform primitives that take ID as input (:pr:`733`, :pr:`754`)
        * Fix progress bar undercounting (:pr:`743`)
        * Updated training_window error assertion to only check against observations (:pr:`728`)
        * Don't delete the whole destination folder while saving entityset (:pr:`717`)
    * Changes
        * Raise warning and not error on schema version mismatch (:pr:`718`)
        * Change feature calculation to return in order of instance ids provided (:pr:`676`)
        * Removed time remaining from displayed progress bar in dfs() and calculate_feature_matrix() (:pr:`739`)
        * Raise warning in normalize_entity() when time_index of base_entity has an invalid type (:pr:`749`)
        * Remove toolz as a direct dependency (:pr:`755`)
        * Allow boolean variable types to be used in the Multiply primitive (:pr:`756`)
    * Documentation Changes
        * Updated URL for Compose (:pr:`716`)
    * Testing Changes
        * Update dependencies (:pr:`738`, :pr:`741`, :pr:`747`)

    Thanks to the following people for contributing to this release:
    :user:`angela97lin`, :user:`chidauri`, :user:`christopherbunn`,
    :user:`frances-h`, :user:`jeff-hernandez`, :user:`kmax12`,
    :user:`MarcoGorelli`, :user:`rwedge`, :user:`thehomebrewnerd`

**Breaking Changes**

* Feature calculations will return in the order of instance ids provided instead of the order of time points instances are calculated at.

**v0.10.1 Aug 25, 2019**
    * Fixes
        * Fix serialized LatLong data being loaded as strings (:pr:`712`)
    * Documentation Changes
        * Fixed FAQ cell output (:pr:`710`)

    Thanks to the following people for contributing to this release:
    :user:`gsheni`, :user:`rwedge`


**v0.10.0 Aug 19, 2019**
    .. warning::
        The next non-bugfix release of Featuretools will not support Python 2


    * Enhancements
        * Give more frequent progress bar updates and update chunk size behavior (:pr:`631`, :pr:`696`)
        * Added drop_first as param in encode_features (:pr:`647`)
        * Added support for stacking multi-output primitives (:pr:`679`)
        * Generate transform features of direct features (:pr:`623`)
        * Added serializing and deserializing from S3 and deserializing from URLs (:pr:`685`)
        * Added nlp_primitives as an add-on library (:pr:`704`)
        * Added AutoNormalize to Featuretools plugins (:pr:`699`)
        * Added functionality for relative units (month/year) in Timedelta (:pr:`692`)
        * Added categorical-encoding as an add-on library (:pr:`700`)
    * Fixes
        * Fix performance regression in DFS (:pr:`637`)
        * Fix deserialization of feature relationship path (:pr:`665`)
        * Set index after adding ancestor relationship variables (:pr:`668`)
        * Fix user-supplied variable_types modification in Entity init (:pr:`675`)
        * Don't calculate dependencies of unnecessary features (:pr:`667`)
        * Prevent normalize entity's new entity having same index as base entity (:pr:`681`)
        * Update variable type inference to better check for string values (:pr:`683`)
    * Changes
        * Moved dask, distributed imports (:pr:`634`)
    * Documentation Changes
        * Miscellaneous changes (:pr:`641`, :pr:`658`)
        * Modified doc_string of top_n in encoding (:pr:`648`)
        * Hyperlinked ComposeML (:pr:`653`)
        * Added FAQ (:pr:`620`, :pr:`677`)
        * Fixed FAQ question with multiple question marks (:pr:`673`)
    * Testing Changes
        * Add master, and release tests for premium primitives (:pr:`660`, :pr:`669`)
        * Miscellaneous changes (:pr:`672`, :pr:`674`)

    Thanks to the following people for contributing to this release:
    :user:`alexjwang`, :user:`allisonportis`, :user:`ayushpatidar`,
    :user:`CJStadler`, :user:`ctduffy`, :user:`gsheni`, :user:`jeff-hernandez`,
    :user:`jeremyliweishih`, :user:`kmax12`, :user:`rwedge`, :user:`zhxt95`,

**v0.9.1 July 3, 2019**
    * Enhancements
        * Speedup groupby transform calculations (:pr:`609`)
        * Generate features along all paths when there are multiple paths between entities (:pr:`600`, :pr:`608`)
    * Fixes
        * Select columns of dataframe using a list (:pr:`615`)
        * Change type of features calculated on Index features to Categorical (:pr:`602`)
        * Filter dataframes through forward relationships (:pr:`625`)
        * Specify Dask version in requirements for python 2 (:pr:`627`)
        * Keep dataframe sorted by time during feature calculation (:pr:`626`)
        * Fix bug in encode_features that created duplicate columns of
          features with multiple outputs (:pr:`622`)
    * Changes
        * Remove unused variance_selection.py file (:pr:`613`)
        * Remove Timedelta data param (:pr:`619`)
        * Remove DaysSince primitive (:pr:`628`)
    * Documentation Changes
        * Add installation instructions for add-on libraries (:pr:`617`)
        * Clarification of Multi Output Feature Creation (:pr:`638`)
        * Miscellaneous changes (:pr:`632`, :pr:`639`)
    * Testing Changes
        * Miscellaneous changes (:pr:`595`, :pr:`612`)

    Thanks to the following people for contributing to this release:
    :user:`CJStadler`, :user:`kmax12`, :user:`rwedge`, :user:`gsheni`, :user:`kkleidal`, :user:`ctduffy`

**v0.9.0** June 19, 2019
    * Enhancements
        * Add unit parameter to timesince primitives (:pr:`558`)
        * Add ability to install optional add on libraries (:pr:`551`)
        * Load and save features from open files and strings (:pr:`566`)
        * Support custom variable types (:pr:`571`)
        * Support entitysets which have multiple paths between two entities (:pr:`572`, :pr:`544`)
        * Added show_info function, more output information added to CLI `featuretools info` (:pr:`525`)
    * Fixes
        * Normalize_entity specifies error when 'make_time_index' is an invalid string (:pr:`550`)
        * Schema version added for entityset serialization (:pr:`586`)
        * Renamed features have names correctly serialized (:pr:`585`)
        * Improved error message for index/time_index being the same column in normalize_entity and entity_from_dataframe (:pr:`583`)
        * Removed all mentions of allow_where (:pr:`587`, :pr:`588`)
        * Removed unused variable in normalize entity (:pr:`589`)
        * Change time since return type to numeric (:pr:`606`)
    * Changes
        * Refactor get_pandas_data_slice to take single entity (:pr:`547`)
        * Updates TimeSincePrevious and Diff Primitives (:pr:`561`)
        * Remove unecessary time_last variable (:pr:`546`)
    * Documentation Changes
        * Add Featuretools Enterprise to documentation (:pr:`563`)
        * Miscellaneous changes (:pr:`552`, :pr:`573`, :pr:`577`, :pr:`599`)
    * Testing Changes
        * Miscellaneous changes (:pr:`559`, :pr:`569`, :pr:`570`, :pr:`574`, :pr:`584`, :pr:`590`)

    Thanks to the following people for contributing to this release:
    :user:`alexjwang`, :user:`allisonportis`, :user:`CJStadler`, :user:`ctduffy`, :user:`gsheni`, :user:`kmax12`, :user:`rwedge`

**v0.8.0** May 17, 2019
    * Rename NUnique to NumUnique (:pr:`510`)
    * Serialize features as JSON (:pr:`532`)
    * Drop all variables at once in normalize_entity (:pr:`533`)
    * Remove unnecessary sorting from normalize_entity (:pr:`535`)
    * Features cache their names (:pr:`536`)
    * Only calculate features for instances before cutoff (:pr:`523`)
    * Remove all relative imports (:pr:`530`)
    * Added FullName Variable Type (:pr:`506`)
    * Add error message when target entity does not exist (:pr:`520`)
    * New demo links (:pr:`542`)
    * Remove duplicate features check in DFS (:pr:`538`)
    * featuretools_primitives entry point expects list of primitive classes (:pr:`529`)
    * Update ALL_VARIABLE_TYPES list (:pr:`526`)
    * More Informative N Jobs Prints and Warnings (:pr:`511`)
    * Update sklearn version requirements (:pr:`541`)
    * Update Makefile (:pr:`519`)
    * Remove unused parameter in Entity._handle_time (:pr:`524`)
    * Remove build_ext code from setup.py (:pr:`513`)
    * Documentation updates (:pr:`512`, :pr:`514`, :pr:`515`, :pr:`521`, :pr:`522`, :pr:`527`, :pr:`545`)
    * Testing updates (:pr:`509`, :pr:`516`, :pr:`517`, :pr:`539`)

    Thanks to the following people for contributing to this release: :user:`bphi`, :user:`CharlesBradshaw`, :user:`CJStadler`, :user:`glentennis`, :user:`gsheni`, :user:`kmax12`, :user:`rwedge`

**Breaking Changes**

* ``NUnique`` has been renamed to ``NumUnique``.

    Previous behavior

    .. code-block:: python

        from featuretools.primitives import NUnique

    New behavior

    .. code-block:: python

        from featuretools.primitives import NumUnique

**v0.7.1** Apr 24, 2019
    * Automatically generate feature name for controllable primitives (:pr:`481`)
    * Primitive docstring updates (:pr:`489`, :pr:`492`, :pr:`494`, :pr:`495`)
    * Change primitive functions that returned strings to return functions (:pr:`499`)
    * CLI customizable via entrypoints (:pr:`493`)
    * Improve calculation of aggregation features on grandchildren (:pr:`479`)
    * Refactor entrypoints to use decorator (:pr:`483`)
    * Include doctests in testing suite (:pr:`491`)
    * Documentation updates (:pr:`490`)
    * Update how standard primitives are imported internally (:pr:`482`)

    Thanks to the following people for contributing to this release: :user:`bukosabino`, :user:`CharlesBradshaw`, :user:`glentennis`, :user:`gsheni`, :user:`jeff-hernandez`, :user:`kmax12`, :user:`minkvsky`, :user:`rwedge`, :user:`thehomebrewnerd`

**v0.7.0** Mar 29, 2019
    * Improve Entity Set Serialization (:pr:`361`)
    * Support calling a primitive instance's function directly (:pr:`461`, :pr:`468`)
    * Support other libraries extending featuretools functionality via entrypoints (:pr:`452`)
    * Remove featuretools install command (:pr:`475`)
    * Add GroupByTransformFeature (:pr:`455`, :pr:`472`, :pr:`476`)
    * Update Haversine Primitive (:pr:`435`, :pr:`462`)
    * Add commutative argument to SubtractNumeric and DivideNumeric primitives (:pr:`457`)
    * Add FilePath variable_type (:pr:`470`)
    * Add PhoneNumber, DateOfBirth, URL variable types (:pr:`447`)
    * Generalize infer_variable_type, convert_variable_data and convert_all_variable_data methods (:pr:`423`)
    * Documentation updates (:pr:`438`, :pr:`446`, :pr:`458`, :pr:`469`)
    * Testing updates (:pr:`440`, :pr:`444`, :pr:`445`, :pr:`459`)

    Thanks to the following people for contributing to this release: :user:`bukosabino`, :user:`CharlesBradshaw`, :user:`ColCarroll`, :user:`glentennis`, :user:`grayskripko`, :user:`gsheni`, :user:`jeff-hernandez`, :user:`jrkinley`, :user:`kmax12`, :user:`RogerTangos`, :user:`rwedge`

**Breaking Changes**

* ``ft.dfs`` now has a ``groupby_trans_primitives`` parameter that DFS uses to automatically construct features that group by an ID column and then apply a transform primitive to search group. This change applies to the following primitives: ``CumSum``, ``CumCount``, ``CumMean``, ``CumMin``, and ``CumMax``.

    Previous behavior

    .. code-block:: python

        ft.dfs(entityset=es,
               target_entity='customers',
               trans_primitives=["cum_mean"])

    New behavior

    .. code-block:: python

        ft.dfs(entityset=es,
               target_entity='customers',
               groupby_trans_primitives=["cum_mean"])

* Related to the above change, cumulative transform features are now defined using a new feature class, ``GroupByTransformFeature``.

    Previous behavior

    .. code-block:: python

        ft.Feature([base_feature, groupby_feature], primitive=CumulativePrimitive)


    New behavior

    .. code-block:: python

        ft.Feature(base_feature, groupby=groupby_feature, primitive=CumulativePrimitive)


**v0.6.1** Feb 15, 2019
    * Cumulative primitives (:pr:`410`)
    * Entity.query_by_values now preserves row order of underlying data (:pr:`428`)
    * Implementing Country Code and Sub Region Codes as variable types (:pr:`430`)
    * Added IPAddress and EmailAddress variable types (:pr:`426`)
    * Install data and dependencies (:pr:`403`)
    * Add TimeSinceFirst, fix TimeSinceLast (:pr:`388`)
    * Allow user to pass in desired feature return types (:pr:`372`)
    * Add new configuration object (:pr:`401`)
    * Replace NUnique get_function (:pr:`434`)
    * _calculate_idenity_features now only returns the features asked for, instead of the entire entity (:pr:`429`)
    * Primitive function name uniqueness (:pr:`424`)
    * Update NumCharacters and NumWords primitives (:pr:`419`)
    * Removed Variable.dtype (:pr:`416`, :pr:`433`)
    * Change to zipcode rep, str for pandas (:pr:`418`)
    * Remove pandas version upper bound (:pr:`408`)
    * Make S3 dependencies optional (:pr:`404`)
    * Check that agg_primitives and trans_primitives are right primitive type (:pr:`397`)
    * Mean primitive changes (:pr:`395`)
    * Fix transform stacking on multi-output aggregation (:pr:`394`)
    * Fix list_primitives (:pr:`391`)
    * Handle graphviz dependency (:pr:`389`, :pr:`396`, :pr:`398`)
    * Testing updates (:pr:`402`, :pr:`417`, :pr:`433`)
    * Documentation updates (:pr:`400`, :pr:`409`, :pr:`415`, :pr:`417`, :pr:`420`, :pr:`421`, :pr:`422`, :pr:`431`)


    Thanks to the following people for contributing to this release:  :user:`CharlesBradshaw`, :user:`csala`, :user:`floscha`, :user:`gsheni`, :user:`jxwolstenholme`, :user:`kmax12`, :user:`RogerTangos`, :user:`rwedge`

**v0.6.0** Jan 30, 2018
    * Primitive refactor (:pr:`364`)
    * Mean ignore NaNs (:pr:`379`)
    * Plotting entitysets (:pr:`382`)
    * Add seed features later in DFS process (:pr:`357`)
    * Multiple output column features (:pr:`376`)
    * Add ZipCode Variable Type (:pr:`367`)
    * Add `primitive.get_filepath` and example of primitive loading data from external files (:pr:`380`)
    * Transform primitives take series as input (:pr:`385`)
    * Update dependency requirements (:pr:`378`, :pr:`383`, :pr:`386`)
    * Add modulo to override tests (:pr:`384`)
    * Update documentation (:pr:`368`, :pr:`377`)
    * Update README.md (:pr:`366`, :pr:`373`)
    * Update CI tests (:pr:`359`, :pr:`360`, :pr:`375`)

    Thanks to the following people for contributing to this release: :user:`floscha`, :user:`gsheni`, :user:`kmax12`, :user:`RogerTangos`, :user:`rwedge`

**v0.5.1** Dec 17, 2018
    * Add missing dependencies (:pr:`353`)
    * Move comment to note in documentation (:pr:`352`)

**v0.5.0** Dec 17, 2018
    * Add specific error for duplicate additional/copy_variables in normalize_entity (:pr:`348`)
    * Removed EntitySet._import_from_dataframe (:pr:`346`)
    * Removed time_index_reduce parameter (:pr:`344`)
    * Allow installation of additional primitives (:pr:`326`)
    * Fix DatetimeIndex variable conversion (:pr:`342`)
    * Update Sklearn DFS Transformer (:pr:`343`)
    * Clean up entity creation logic (:pr:`336`)
    * remove casting to list in transform feature calculation (:pr:`330`)
    * Fix sklearn wrapper (:pr:`335`)
    * Add readme to pypi
    * Update conda docs after move to conda-forge (:pr:`334`)
    * Add wrapper for scikit-learn Pipelines (:pr:`323`)
    * Remove parse_date_cols parameter from EntitySet._import_from_dataframe (:pr:`333`)

    Thanks to the following people for contributing to this release: :user:`bukosabino`, :user:`georgewambold`, :user:`gsheni`, :user:`jeff-hernandez`, :user:`kmax12`, and :user:`rwedge`.

**v0.4.1** Nov 29, 2018
    * Resolve bug preventing using first column as index by default (:pr:`308`)
    * Handle return type when creating features from Id variables (:pr:`318`)
    * Make id an optional parameter of EntitySet constructor (:pr:`324`)
    * Handle primitives with same function being applied to same column (:pr:`321`)
    * Update requirements (:pr:`328`)
    * Clean up DFS arguments (:pr:`319`)
    * Clean up Pandas Backend (:pr:`302`)
    * Update properties of cumulative transform primitives (:pr:`320`)
    * Feature stability between versions documentation (:pr:`316`)
    * Add download count to GitHub readme (:pr:`310`)
    * Fixed #297 update tests to check error strings (:pr:`303`)
    * Remove usage of fixtures in agg primitive tests (:pr:`325`)

**v0.4.0** Oct 31, 2018
    * Remove ft.utils.gen_utils.getsize and make pympler a test requirement (:pr:`299`)
    * Update requirements.txt (:pr:`298`)
    * Refactor EntitySet.find_path(...) (:pr:`295`)
    * Clean up unused methods (:pr:`293`)
    * Remove unused parents property of Entity (:pr:`283`)
    * Removed relationships parameter (:pr:`284`)
    * Improve time index validation (:pr:`285`)
    * Encode features with "unknown" class in categorical (:pr:`287`)
    * Allow where clauses on direct features in Deep Feature Synthesis (:pr:`279`)
    * Change to fullargsspec (:pr:`288`)
    * Parallel verbose fixes (:pr:`282`)
    * Update tests for python 3.7 (:pr:`277`)
    * Check duplicate rows cutoff times (:pr:`276`)
    * Load retail demo data using compressed file (:pr:`271`)

**v0.3.1** Sept 28, 2018
    * Handling time rewrite (:pr:`245`)
    * Update deep_feature_synthesis.py (:pr:`249`)
    * Handling return type when creating features from DatetimeTimeIndex (:pr:`266`)
    * Update retail.py (:pr:`259`)
    * Improve Consistency of Transform Primitives (:pr:`236`)
    * Update demo docstrings (:pr:`268`)
    * Handle non-string column names (:pr:`255`)
    * Clean up merging of aggregation primitives (:pr:`250`)
    * Add tests for Entity methods (:pr:`262`)
    * Handle no child data when calculating aggregation features with multiple arguments (:pr:`264`)
    * Add `is_string` utils function (:pr:`260`)
    * Update python versions to match docker container (:pr:`261`)
    * Handle where clause when no child data (:pr:`258`)
    * No longer cache demo csvs, remove config file (:pr:`257`)
    * Avoid stacking "expanding" primitives (:pr:`238`)
    * Use randomly generated names in retail csv (:pr:`233`)
    * Update README.md (:pr:`243`)

**v0.3.0** Aug 27, 2018
    * Improve performance of all feature calculations (:pr:`224`)
    * Update agg primitives to use more efficient functions (:pr:`215`)
    * Optimize metadata calculation (:pr:`229`)
    * More robust handling when no data at a cutoff time (:pr:`234`)
    * Workaround categorical merge (:pr:`231`)
    * Switch which CSV is associated with which variable (:pr:`228`)
    * Remove unused kwargs from query_by_values, filter_and_sort (:pr:`225`)
    * Remove convert_links_to_integers (:pr:`219`)
    * Add conda install instructions (:pr:`223`, :pr:`227`)
    * Add example of using Dask to parallelize to docs  (:pr:`221`)

**v0.2.2** Aug 20, 2018
    * Remove unnecessary check no related instances call and refactor (:pr:`209`)
    * Improve memory usage through support for pandas categorical types (:pr:`196`)
    * Bump minimum pandas version from 0.20.3 to 0.23.0 (:pr:`216`)
    * Better parallel memory warnings (:pr:`208`, :pr:`214`)
    * Update demo datasets (:pr:`187`, :pr:`201`, :pr:`207`)
    * Make primitive lookup case insensitive  (:pr:`213`)
    * Use capital name (:pr:`211`)
    * Set class name for Min (:pr:`206`)
    * Remove ``variable_types`` from normalize entity (:pr:`205`)
    * Handle parquet serialization with last time index (:pr:`204`)
    * Reset index of cutoff times in calculate feature matrix (:pr:`198`)
    * Check argument types for .normalize_entity (:pr:`195`)
    * Type checking ignore entities.  (:pr:`193`)

**v0.2.1** July 2, 2018
    * Cpu count fix (:pr:`176`)
    * Update flight (:pr:`175`)
    * Move feature matrix calculation helper functions to separate file (:pr:`177`)

**v0.2.0** June 22, 2018
    * Multiprocessing (:pr:`170`)
    * Handle unicode encoding in repr throughout Featuretools (:pr:`161`)
    * Clean up EntitySet class (:pr:`145`)
    * Add support for building and uploading conda package (:pr:`167`)
    * Parquet serialization (:pr:`152`)
    * Remove variable stats (:pr:`171`)
    * Make sure index variable comes first (:pr:`168`)
    * No last time index update on normalize (:pr:`169`)
    * Remove list of times as on option for `cutoff_time` in `calculate_feature_matrix` (:pr:`165`)
    * Config does error checking to see if it can write to disk (:pr:`162`)


**v0.1.21** May 30, 2018
    * Support Pandas 0.23.0 (:pr:`153`, :pr:`154`, :pr:`155`, :pr:`159`)
    * No EntitySet required in loading/saving features (:pr:`141`)
    * Use s3 demo csv with better column names (:pr:`139`)
    * more reasonable start parameter (:pr:`149`)
    * add issue template (:pr:`133`)
    * Improve tests (:pr:`136`, :pr:`137`, :pr:`144`, :pr:`147`)
    * Remove unused functions (:pr:`140`, :pr:`143`, :pr:`146`)
    * Update documentation after recent changes / removals (:pr:`157`)
    * Rename demo retail csv file (:pr:`148`)
    * Add names for binary (:pr:`142`)
    * EntitySet repr to use get_name rather than id (:pr:`134`)
    * Ensure config dir is writable (:pr:`135`)

**v0.1.20** Apr 13, 2018
    * Primitives as strings in DFS parameters (:pr:`129`)
    * Integer time index bugfixes (:pr:`128`)
    * Add make_temporal_cutoffs utility function (:pr:`126`)
    * Show all entities, switch shape display to row/col (:pr:`124`)
    * Improved chunking when calculating feature matrices  (:pr:`121`)
    * fixed num characters nan fix (:pr:`118`)
    * modify ignore_variables docstring (:pr:`117`)

**v0.1.19** Mar 21, 2018
    * More descriptive DFS progress bar (:pr:`69`)
    * Convert text variable to string before NumWords (:pr:`106`)
    * EntitySet.concat() reindexes relationships (:pr:`96`)
    * Keep non-feature columns when encoding feature matrix (:pr:`111`)
    * Uses full entity update for dependencies of uses_full_entity features (:pr:`110`)
    * Update column names in retail demo (:pr:`104`)
    * Handle Transform features that need access to all values of entity (:pr:`91`)

**v0.1.18** Feb 27, 2018
    * fixes related instances bug (:pr:`97`)
    * Adding non-feature columns to calculated feature matrix (:pr:`78`)
    * Relax numpy version req (:pr:`82`)
    * Remove `entity_from_csv`, tests, and lint (:pr:`71`)

**v0.1.17** Jan 18, 2018
    * LatLong type (:pr:`57`)
    * Last time index fixes (:pr:`70`)
    * Make median agg primitives ignore nans by default (:pr:`61`)
    * Remove Python 3.4 support (:pr:`64`)
    * Change `normalize_entity` to update `secondary_time_index` (:pr:`59`)
    * Unpin requirements (:pr:`53`)
    * associative -> commutative (:pr:`56`)
    * Add Words and Chars primitives (:pr:`51`)

**v0.1.16** Dec 19, 2017
    * fix EntitySet.combine_variables and standardize encode_features (:pr:`47`)
    * Python 3 compatibility (:pr:`16`)

**v0.1.15** Dec 18, 2017
    * Fix variable type in demo data (:pr:`37`)
    * Custom primitive kwarg fix (:pr:`38`)
    * Changed order and text of arguments in make_trans_primitive docstring (:pr:`42`)

**v0.1.14** November 20, 2017
    * Last time index (:pr:`33`)
    * Update Scipy version to 1.0.0 (:pr:`31`)


**v0.1.13** November 1, 2017
    * Add MANIFEST.in (:pr:`26`)

**v0.1.11** October 31, 2017
    * Package linting (:pr:`7`)
    * Custom primitive creation functions (:pr:`13`)
    * Split requirements to separate files and pin to latest versions (:pr:`15`)
    * Select low information features (:pr:`18`)
    * Fix docs typos (:pr:`19`)
    * Fixed Diff primitive for rare nan case (:pr:`21`)
    * added some mising doc strings (:pr:`23`)
    * Trend fix (:pr:`22`)
    * Remove as_dir=False option from EntitySet.to_pickle() (:pr:`20`)
    * Entity Normalization Preserves Types of Copy & Additional Variables (:pr:`25`)

**v0.1.10** October 12, 2017
    * NumTrue primitive added and docstring of other primitives updated (:pr:`11`)
    * fixed hash issue with same base features (:pr:`8`)
    * Head fix (:pr:`9`)
    * Fix training window (:pr:`10`)
    * Add associative attribute to primitives (:pr:`3`)
    * Add status badges, fix license in setup.py (:pr:`1`)
    * fixed head printout and flight demo index (:pr:`2`)

**v0.1.9** September 8, 2017
    * Documentation improvements
    * New ``featuretools.demo.load_mock_customer`` function


**v0.1.8** September 1, 2017
    * Bug fixes
    * Added ``Percentile`` transform primitive

**v0.1.7** August 17, 2017
    * Performance improvements for approximate in ``calculate_feature_matrix`` and ``dfs``
    * Added ``Week`` transform primitive

**v0.1.6** July 26, 2017
    * Added ``load_features`` and ``save_features`` to persist and reload features
    * Added save_progress argument to ``calculate_feature_matrix``
    * Added approximate parameter to ``calculate_feature_matrix`` and ``dfs``
    * Added ``load_flight`` to ft.demo

**v0.1.5** July 11, 2017
    * Windows support

**v0.1.3** July 10, 2017
    * Renamed feature submodule to primitives
    * Renamed prediction_entity arguments to target_entity
    * Added training_window parameter to ``calculate_feature_matrix``


**v0.1.2** July 3rd, 2017
    * Initial release

.. command
.. git log --pretty=oneline --abbrev-commit<|MERGE_RESOLUTION|>--- conflicted
+++ resolved
@@ -4,21 +4,14 @@
 ---------
 .. **Future Release**
     * Enhancements
-<<<<<<< HEAD
         * Support use of Dask DataFrames in entitysets (:pr:`783`)
-=======
         * Add ``make_index`` when initializing an EntitySet by passing in an ``entities`` dictionary (:pr:`1010`)
->>>>>>> d42a52d9
-    * Fixes
-    * Changes
-    * Documentation Changes
-    * Testing Changes
-    Thanks to the following people for contributing to this release:
-<<<<<<< HEAD
-    :user:`frances-h`, :user:`rwedge`, :user:`thehomebrewnerd`
-=======
-    :user:`gsheni`
->>>>>>> d42a52d9
+    * Fixes
+    * Changes
+    * Documentation Changes
+    * Testing Changes
+    Thanks to the following people for contributing to this release:
+    :user:`frances-h`,  :user:`gsheni`, :user:`rwedge`, :user:`thehomebrewnerd`
 
 **v0.15.0 May 29, 2020**
     * Enhancements

.. _changelog:

Changelog
---------
**Future Release**
    * Enhancements
    * Fixes
        * Improve warnings when using a Dask dataframe for cutoff times (:pr:`1026`)
    * Changes
<<<<<<< HEAD
        * Deprecated ``Feature.get_names()``, ``Feature.get_feature_names()`` should be used instead(:pr:`1021`)
        * Remove unnecessary ``pd.Series`` calls from primitives (:pr:`1020`)
=======
        * Remove unnecessary ``pd.Series`` and ``pd.DatetimeIndex`` calls from primitives (:pr:`1020`, :pr:`1024`)
>>>>>>> 7d96bd22
    * Documentation Changes
        * Remove featuretools enterprise from documentation (:pr:`1022`)
    * Testing Changes

    Thanks to the following people for contributing to this release:
        :user:`tuethan1999`, :user:`kmax12`,  :user:`thehomebrewnerd`

**v0.16.0 June 5, 2020**
    * Enhancements
        * Support use of Dask DataFrames in entitysets (:pr:`783`)
        * Add ``make_index`` when initializing an EntitySet by passing in an ``entities`` dictionary (:pr:`1010`)
        * Add ability to use primitive classes and instances as keys in primitive_options dictionary (:pr:`993`)
    * Fixes
        * Cleanly close tqdm instance (:pr:`1018`)
        * Resolve issue with ``NaN`` values in ``LatLong`` columns (:pr:`1007`)
    * Testing Changes
        * Update tests for numpy v1.19.0 compatability (:pr:`1016`)

    Thanks to the following people for contributing to this release:
    :user:`Alex-Monahan`, :user:`frances-h`, :user:`gsheni`, :user:`rwedge`, :user:`thehomebrewnerd`

**v0.15.0 May 29, 2020**
    * Enhancements
        * Add ``get_default_aggregation_primitives`` and ``get_default_transform_primitives`` (:pr:`945`)
        * Allow cutoff time dataframe columns to be in any order (:pr:`969`, :pr:`995`)
        * Add Age primitive, and make it a default transform primitive for DFS (:pr:`987`)
        * Add ``include_cutoff_time`` arg - control whether data at cutoff times are included in feature calculations (:pr:`959`)
        * Allow ``variables_types`` to be referenced by their ``type_string`` 
          for the ``entity_from_dataframe`` function (:pr:`988`)
    * Fixes
        * Fix errors with Equals and NotEquals primitives when comparing categoricals or different dtypes (:pr:`968`)
        * Normalized type_strings of ``Variable`` classes so that the ``find_variable_types`` function produces a
          dictionary with a clear key to name transition (:pr:`982`, :pr:`996`)
        * Remove pandas.datetime in test_calculate_feature_matrix due to deprecation (:pr:`998`)
    * Documentation Changes
        * Add python 3.8 support for docs (:pr:`983`)
        * Adds consistent Entityset Docstrings (:pr:`986`)
    * Testing Changes
        * Add automated tests for python 3.8 environment (:pr:`847`)
        * Update testing dependencies (:pr:`976`)

    Thanks to the following people for contributing to this release:
    :user:`ctduffy`, :user:`frances-h`, :user:`gsheni`, :user:`jeff-hernandez`, :user:`rightx2`, :user:`rwedge`, :user:`sebrahimi1988`, :user:`thehomebrewnerd`,  :user:`tuethan1999`

**Breaking Changes**

* Calls to ``featuretools.dfs`` or ``featuretools.calculate_feature_matrix`` that use a cutoff time
  dataframe, but do not label the time column with either the target entity time index variable name or
  as ``time``, will now result in an ``AttributeError``. Previously, the time column was selected to be the first
  column that was not the instance id column. With this update, the position of the column in the dataframe is
  no longer used to determine the time column. Now, both instance id columns and time columns in a cutoff time
  dataframe can be in any order as long as they are named properly.

* The ``type_string`` attributes of all ``Variable`` subclasses are now a snake case conversion of their class names. This
  changes the ``type_string`` of the ``Unknown``, ``IPAddress``, ``EmailAddress``, ``SubRegionCode``, ``FilePath``, ``LatLong``, and ``ZIPcode`` classes.
  Old saved entitysets that used these variables may load incorrectly.

**v0.14.0 Apr 30, 2020**
    * Enhancements
        * ft.encode_features - use less memory for one-hot encoded columns (:pr:`876`)
    * Fixes
        * Use logger.warning to fix deprecated logger.warn (:pr:`871`)
        * Add dtype to interesting_values to fix deprecated empty Series with no dtype (:pr:`933`)
        * Remove overlap in training windows (:pr:`930`)
        * Fix progress bar in notebook (:pr:`932`)
    * Changes
        * Change premium primitives CI test to Python 3.6 (:pr:`916`)
        * Remove Python 3.5 support (:pr:`917`)
    * Documentation Changes
        * Fix README links to docs (:pr:`872`)
        * Fix Github links with correct organizations (:pr:`908`)
        * Fix hyperlinks in docs and docstrings with updated address (:pr:`910`)
        * Remove unused script for uploading docs to AWS (:pr:`911`)

    Thanks to the following people for contributing to this release:
    :user:`frances-h`, :user:`gsheni`, :user:`jeff-hernandez`, :user:`rwedge`

**Breaking Changes**

* Using training windows in feature calculations can result in different values than previous versions.
  This was done to prevent consecutive training windows from overlapping by excluding data at the oldest point in time.
  For example, if we use a cutoff time at the first minute of the hour with a one hour training window,
  the first minute of the previous hour will no longer be included in the feature calculation.

**v0.13.4 Mar 27, 2020**
    .. warning::
        The next non-bugfix release of Featuretools will not support Python 3.5

    * Fixes
        * Fix ft.show_info() not displaying in Jupyter notebooks (:pr:`863`)
    * Changes
        * Added Plugin Warnings at Entry Point (:pr:`850`, :pr:`869`)
    * Documentation Changes
        * Add links to primitives.featurelabs.com (:pr:`860`)
        * Add source code links to API reference (:pr:`862`)
        * Update links for testing Dask/Spark integrations (:pr:`867`)
        * Update release documentation for featuretools (:pr:`868`)
    * Testing Changes
        * Miscellaneous changes (:pr:`861`)

    Thanks to the following people for contributing to this release:
    :user:`frances-h`, :user:`FreshLeaf8865`, :user:`jeff-hernandez`, :user:`rwedge`, :user:`thehomebrewnerd`

**v0.13.3 Feb 28, 2020**
    * Fixes
        * Fix a connection closed error when using n_jobs (:pr:`853`)
    * Changes
        * Pin msgpack dependency for Python 3.5; remove dataframe from Dask dependency (:pr:`851`)
    * Documentation Changes
        * Update link to help documentation page in Github issue template (:pr:`855`)

    Thanks to the following people for contributing to this release:
    :user:`frances-h`, :user:`rwedge`

**v0.13.2 Jan 31, 2020**
    * Enhancements
        * Support for Pandas 1.0.0 (:pr:`844`)
    * Changes
        * Remove dependency on s3fs library for anonymous downloads from S3 (:pr:`825`)
    * Testing Changes
        * Added GitHub Action to automatically run performance tests (:pr:`840`)

    Thanks to the following people for contributing to this release:
    :user:`frances-h`, :user:`rwedge`

**v0.13.1 Dec 28, 2019**
    * Fixes
        * Raise error when given wrong input for ignore_variables (:pr:`826`)
        * Fix multi-output features not created when there is no child data (:pr:`834`)
        * Removing type casting in Equals and NotEquals primitives (:pr:`504`)
    * Changes
        * Replace pd.timedelta time units that were deprecated (:pr:`822`)
        * Move sklearn wrapper to separate library (:pr:`835`, :pr:`837`)
    * Testing Changes
        * Run unit tests in windows environment (:pr:`790`)
        * Update boto3 version requirement for tests (:pr:`838`)

    Thanks to the following people for contributing to this release:
    :user:`jeffzi`, :user:`kmax12`, :user:`rwedge`, :user:`systemshift`

**v0.13.0 Nov 30, 2019**
    * Enhancements
        * Added GitHub Action to auto upload releases to PyPI (:pr:`816`)
    * Fixes
        * Fix issue where some primitive options would not be applied (:pr:`807`)
        * Fix issue with converting to pickle or parquet after adding interesting features (:pr:`798`, :pr:`823`)
        * Diff primitive now calculates using all available data (:pr:`824`)
        * Prevent DFS from creating Identity Features of globally ignored variables (:pr:`819`)
    * Changes
        * Remove python 2.7 support from serialize.py (:pr:`812`)
        * Make smart_open, boto3, and s3fs optional dependencies (:pr:`827`)
    * Documentation Changes
        * remove python 2.7 support and add 3.7 in install.rst (:pr:`805`)
        * Fix import error in docs (:pr:`803`)
        * Fix release title formatting in changelog (:pr:`806`)
    * Testing Changes
        * Use multiple CPUS to run tests on CI (:pr:`811`)
        * Refactor test entityset creation to avoid saving to disk (:pr:`813`, :pr:`821`)
        * Remove get_values() from test_es.py to remove warnings (:pr:`820`)

    Thanks to the following people for contributing to this release:
    :user:`frances-h`, :user:`jeff-hernandez`, :user:`rwedge`, :user:`systemshift`

**Breaking Changes**

* The libraries used for downloading or uploading from S3 or URLs are now
  optional and will no longer be installed by default.  To use this
  functionality they will need to be installed separately.
* The fix to how the Diff primitive is calculated may slow down the overall
  calculation time of feature lists that use this primitive.

**v0.12.0 Oct 31, 2019**
    * Enhancements
        * Added First primitive (:pr:`770`)
        * Added Entropy aggregation primitive (:pr:`779`)
        * Allow custom naming for multi-output primitives (:pr:`780`)
    * Fixes
        * Prevents user from removing base entity time index using additional_variables (:pr:`768`)
        * Fixes error when a multioutput primitive was supplied to dfs as a groupby trans primitive (:pr:`786`)
    * Changes
        * Drop Python 2 support (:pr:`759`)
        * Add unit parameter to AvgTimeBetween (:pr:`771`)
        * Require Pandas 0.24.1 or higher (:pr:`787`)
    * Documentation Changes
        * Update featuretools slack link (:pr:`765`)
        * Set up repo to use Read the Docs (:pr:`776`)
        * Add First primitive to API reference docs (:pr:`782`)
    * Testing Changes
        * CircleCI fixes (:pr:`774`)
        * Disable PIP progress bars (:pr:`775`)

    Thanks to the following people for contributing to this release:
    :user:`ablacke-ayx`, :user:`BoopBoopBeepBoop`, :user:`jeffzi`,
    :user:`kmax12`, :user:`rwedge`, :user:`thehomebrewnerd`, :user:`twdobson`

**v0.11.0 Sep 30, 2019**
    .. warning::
        The next non-bugfix release of Featuretools will not support Python 2

    * Enhancements
        * Improve how files are copied and written (:pr:`721`)
        * Add number of rows to graph in entityset.plot (:pr:`727`)
        * Added support for pandas DateOffsets in DFS and Timedelta (:pr:`732`)
        * Enable feature-specific top_n value using a dictionary in encode_features (:pr:`735`)
        * Added progress_callback parameter to dfs() and calculate_feature_matrix() (:pr:`739`, :pr:`745`)
        * Enable specifying primitives on a per column or per entity basis (:pr:`748`)
    * Fixes
        * Fixed entity set deserialization (:pr:`720`)
        * Added error message when DateTimeIndex is a variable but not set as the time_index (:pr:`723`)
        * Fixed CumCount and other group-by transform primitives that take ID as input (:pr:`733`, :pr:`754`)
        * Fix progress bar undercounting (:pr:`743`)
        * Updated training_window error assertion to only check against observations (:pr:`728`)
        * Don't delete the whole destination folder while saving entityset (:pr:`717`)
    * Changes
        * Raise warning and not error on schema version mismatch (:pr:`718`)
        * Change feature calculation to return in order of instance ids provided (:pr:`676`)
        * Removed time remaining from displayed progress bar in dfs() and calculate_feature_matrix() (:pr:`739`)
        * Raise warning in normalize_entity() when time_index of base_entity has an invalid type (:pr:`749`)
        * Remove toolz as a direct dependency (:pr:`755`)
        * Allow boolean variable types to be used in the Multiply primitive (:pr:`756`)
    * Documentation Changes
        * Updated URL for Compose (:pr:`716`)
    * Testing Changes
        * Update dependencies (:pr:`738`, :pr:`741`, :pr:`747`)

    Thanks to the following people for contributing to this release:
    :user:`angela97lin`, :user:`chidauri`, :user:`christopherbunn`,
    :user:`frances-h`, :user:`jeff-hernandez`, :user:`kmax12`,
    :user:`MarcoGorelli`, :user:`rwedge`, :user:`thehomebrewnerd`

**Breaking Changes**

* Feature calculations will return in the order of instance ids provided instead of the order of time points instances are calculated at.

**v0.10.1 Aug 25, 2019**
    * Fixes
        * Fix serialized LatLong data being loaded as strings (:pr:`712`)
    * Documentation Changes
        * Fixed FAQ cell output (:pr:`710`)

    Thanks to the following people for contributing to this release:
    :user:`gsheni`, :user:`rwedge`


**v0.10.0 Aug 19, 2019**
    .. warning::
        The next non-bugfix release of Featuretools will not support Python 2


    * Enhancements
        * Give more frequent progress bar updates and update chunk size behavior (:pr:`631`, :pr:`696`)
        * Added drop_first as param in encode_features (:pr:`647`)
        * Added support for stacking multi-output primitives (:pr:`679`)
        * Generate transform features of direct features (:pr:`623`)
        * Added serializing and deserializing from S3 and deserializing from URLs (:pr:`685`)
        * Added nlp_primitives as an add-on library (:pr:`704`)
        * Added AutoNormalize to Featuretools plugins (:pr:`699`)
        * Added functionality for relative units (month/year) in Timedelta (:pr:`692`)
        * Added categorical-encoding as an add-on library (:pr:`700`)
    * Fixes
        * Fix performance regression in DFS (:pr:`637`)
        * Fix deserialization of feature relationship path (:pr:`665`)
        * Set index after adding ancestor relationship variables (:pr:`668`)
        * Fix user-supplied variable_types modification in Entity init (:pr:`675`)
        * Don't calculate dependencies of unnecessary features (:pr:`667`)
        * Prevent normalize entity's new entity having same index as base entity (:pr:`681`)
        * Update variable type inference to better check for string values (:pr:`683`)
    * Changes
        * Moved dask, distributed imports (:pr:`634`)
    * Documentation Changes
        * Miscellaneous changes (:pr:`641`, :pr:`658`)
        * Modified doc_string of top_n in encoding (:pr:`648`)
        * Hyperlinked ComposeML (:pr:`653`)
        * Added FAQ (:pr:`620`, :pr:`677`)
        * Fixed FAQ question with multiple question marks (:pr:`673`)
    * Testing Changes
        * Add master, and release tests for premium primitives (:pr:`660`, :pr:`669`)
        * Miscellaneous changes (:pr:`672`, :pr:`674`)

    Thanks to the following people for contributing to this release:
    :user:`alexjwang`, :user:`allisonportis`, :user:`ayushpatidar`,
    :user:`CJStadler`, :user:`ctduffy`, :user:`gsheni`, :user:`jeff-hernandez`,
    :user:`jeremyliweishih`, :user:`kmax12`, :user:`rwedge`, :user:`zhxt95`,

**v0.9.1 July 3, 2019**
    * Enhancements
        * Speedup groupby transform calculations (:pr:`609`)
        * Generate features along all paths when there are multiple paths between entities (:pr:`600`, :pr:`608`)
    * Fixes
        * Select columns of dataframe using a list (:pr:`615`)
        * Change type of features calculated on Index features to Categorical (:pr:`602`)
        * Filter dataframes through forward relationships (:pr:`625`)
        * Specify Dask version in requirements for python 2 (:pr:`627`)
        * Keep dataframe sorted by time during feature calculation (:pr:`626`)
        * Fix bug in encode_features that created duplicate columns of
          features with multiple outputs (:pr:`622`)
    * Changes
        * Remove unused variance_selection.py file (:pr:`613`)
        * Remove Timedelta data param (:pr:`619`)
        * Remove DaysSince primitive (:pr:`628`)
    * Documentation Changes
        * Add installation instructions for add-on libraries (:pr:`617`)
        * Clarification of Multi Output Feature Creation (:pr:`638`)
        * Miscellaneous changes (:pr:`632`, :pr:`639`)
    * Testing Changes
        * Miscellaneous changes (:pr:`595`, :pr:`612`)

    Thanks to the following people for contributing to this release:
    :user:`CJStadler`, :user:`kmax12`, :user:`rwedge`, :user:`gsheni`, :user:`kkleidal`, :user:`ctduffy`

**v0.9.0** June 19, 2019
    * Enhancements
        * Add unit parameter to timesince primitives (:pr:`558`)
        * Add ability to install optional add on libraries (:pr:`551`)
        * Load and save features from open files and strings (:pr:`566`)
        * Support custom variable types (:pr:`571`)
        * Support entitysets which have multiple paths between two entities (:pr:`572`, :pr:`544`)
        * Added show_info function, more output information added to CLI `featuretools info` (:pr:`525`)
    * Fixes
        * Normalize_entity specifies error when 'make_time_index' is an invalid string (:pr:`550`)
        * Schema version added for entityset serialization (:pr:`586`)
        * Renamed features have names correctly serialized (:pr:`585`)
        * Improved error message for index/time_index being the same column in normalize_entity and entity_from_dataframe (:pr:`583`)
        * Removed all mentions of allow_where (:pr:`587`, :pr:`588`)
        * Removed unused variable in normalize entity (:pr:`589`)
        * Change time since return type to numeric (:pr:`606`)
    * Changes
        * Refactor get_pandas_data_slice to take single entity (:pr:`547`)
        * Updates TimeSincePrevious and Diff Primitives (:pr:`561`)
        * Remove unecessary time_last variable (:pr:`546`)
    * Documentation Changes
        * Add Featuretools Enterprise to documentation (:pr:`563`)
        * Miscellaneous changes (:pr:`552`, :pr:`573`, :pr:`577`, :pr:`599`)
    * Testing Changes
        * Miscellaneous changes (:pr:`559`, :pr:`569`, :pr:`570`, :pr:`574`, :pr:`584`, :pr:`590`)

    Thanks to the following people for contributing to this release:
    :user:`alexjwang`, :user:`allisonportis`, :user:`CJStadler`, :user:`ctduffy`, :user:`gsheni`, :user:`kmax12`, :user:`rwedge`

**v0.8.0** May 17, 2019
    * Rename NUnique to NumUnique (:pr:`510`)
    * Serialize features as JSON (:pr:`532`)
    * Drop all variables at once in normalize_entity (:pr:`533`)
    * Remove unnecessary sorting from normalize_entity (:pr:`535`)
    * Features cache their names (:pr:`536`)
    * Only calculate features for instances before cutoff (:pr:`523`)
    * Remove all relative imports (:pr:`530`)
    * Added FullName Variable Type (:pr:`506`)
    * Add error message when target entity does not exist (:pr:`520`)
    * New demo links (:pr:`542`)
    * Remove duplicate features check in DFS (:pr:`538`)
    * featuretools_primitives entry point expects list of primitive classes (:pr:`529`)
    * Update ALL_VARIABLE_TYPES list (:pr:`526`)
    * More Informative N Jobs Prints and Warnings (:pr:`511`)
    * Update sklearn version requirements (:pr:`541`)
    * Update Makefile (:pr:`519`)
    * Remove unused parameter in Entity._handle_time (:pr:`524`)
    * Remove build_ext code from setup.py (:pr:`513`)
    * Documentation updates (:pr:`512`, :pr:`514`, :pr:`515`, :pr:`521`, :pr:`522`, :pr:`527`, :pr:`545`)
    * Testing updates (:pr:`509`, :pr:`516`, :pr:`517`, :pr:`539`)

    Thanks to the following people for contributing to this release: :user:`bphi`, :user:`CharlesBradshaw`, :user:`CJStadler`, :user:`glentennis`, :user:`gsheni`, :user:`kmax12`, :user:`rwedge`

**Breaking Changes**

* ``NUnique`` has been renamed to ``NumUnique``.

    Previous behavior

    .. code-block:: python

        from featuretools.primitives import NUnique

    New behavior

    .. code-block:: python

        from featuretools.primitives import NumUnique

**v0.7.1** Apr 24, 2019
    * Automatically generate feature name for controllable primitives (:pr:`481`)
    * Primitive docstring updates (:pr:`489`, :pr:`492`, :pr:`494`, :pr:`495`)
    * Change primitive functions that returned strings to return functions (:pr:`499`)
    * CLI customizable via entrypoints (:pr:`493`)
    * Improve calculation of aggregation features on grandchildren (:pr:`479`)
    * Refactor entrypoints to use decorator (:pr:`483`)
    * Include doctests in testing suite (:pr:`491`)
    * Documentation updates (:pr:`490`)
    * Update how standard primitives are imported internally (:pr:`482`)

    Thanks to the following people for contributing to this release: :user:`bukosabino`, :user:`CharlesBradshaw`, :user:`glentennis`, :user:`gsheni`, :user:`jeff-hernandez`, :user:`kmax12`, :user:`minkvsky`, :user:`rwedge`, :user:`thehomebrewnerd`

**v0.7.0** Mar 29, 2019
    * Improve Entity Set Serialization (:pr:`361`)
    * Support calling a primitive instance's function directly (:pr:`461`, :pr:`468`)
    * Support other libraries extending featuretools functionality via entrypoints (:pr:`452`)
    * Remove featuretools install command (:pr:`475`)
    * Add GroupByTransformFeature (:pr:`455`, :pr:`472`, :pr:`476`)
    * Update Haversine Primitive (:pr:`435`, :pr:`462`)
    * Add commutative argument to SubtractNumeric and DivideNumeric primitives (:pr:`457`)
    * Add FilePath variable_type (:pr:`470`)
    * Add PhoneNumber, DateOfBirth, URL variable types (:pr:`447`)
    * Generalize infer_variable_type, convert_variable_data and convert_all_variable_data methods (:pr:`423`)
    * Documentation updates (:pr:`438`, :pr:`446`, :pr:`458`, :pr:`469`)
    * Testing updates (:pr:`440`, :pr:`444`, :pr:`445`, :pr:`459`)

    Thanks to the following people for contributing to this release: :user:`bukosabino`, :user:`CharlesBradshaw`, :user:`ColCarroll`, :user:`glentennis`, :user:`grayskripko`, :user:`gsheni`, :user:`jeff-hernandez`, :user:`jrkinley`, :user:`kmax12`, :user:`RogerTangos`, :user:`rwedge`

**Breaking Changes**

* ``ft.dfs`` now has a ``groupby_trans_primitives`` parameter that DFS uses to automatically construct features that group by an ID column and then apply a transform primitive to search group. This change applies to the following primitives: ``CumSum``, ``CumCount``, ``CumMean``, ``CumMin``, and ``CumMax``.

    Previous behavior

    .. code-block:: python

        ft.dfs(entityset=es,
               target_entity='customers',
               trans_primitives=["cum_mean"])

    New behavior

    .. code-block:: python

        ft.dfs(entityset=es,
               target_entity='customers',
               groupby_trans_primitives=["cum_mean"])

* Related to the above change, cumulative transform features are now defined using a new feature class, ``GroupByTransformFeature``.

    Previous behavior

    .. code-block:: python

        ft.Feature([base_feature, groupby_feature], primitive=CumulativePrimitive)


    New behavior

    .. code-block:: python

        ft.Feature(base_feature, groupby=groupby_feature, primitive=CumulativePrimitive)


**v0.6.1** Feb 15, 2019
    * Cumulative primitives (:pr:`410`)
    * Entity.query_by_values now preserves row order of underlying data (:pr:`428`)
    * Implementing Country Code and Sub Region Codes as variable types (:pr:`430`)
    * Added IPAddress and EmailAddress variable types (:pr:`426`)
    * Install data and dependencies (:pr:`403`)
    * Add TimeSinceFirst, fix TimeSinceLast (:pr:`388`)
    * Allow user to pass in desired feature return types (:pr:`372`)
    * Add new configuration object (:pr:`401`)
    * Replace NUnique get_function (:pr:`434`)
    * _calculate_idenity_features now only returns the features asked for, instead of the entire entity (:pr:`429`)
    * Primitive function name uniqueness (:pr:`424`)
    * Update NumCharacters and NumWords primitives (:pr:`419`)
    * Removed Variable.dtype (:pr:`416`, :pr:`433`)
    * Change to zipcode rep, str for pandas (:pr:`418`)
    * Remove pandas version upper bound (:pr:`408`)
    * Make S3 dependencies optional (:pr:`404`)
    * Check that agg_primitives and trans_primitives are right primitive type (:pr:`397`)
    * Mean primitive changes (:pr:`395`)
    * Fix transform stacking on multi-output aggregation (:pr:`394`)
    * Fix list_primitives (:pr:`391`)
    * Handle graphviz dependency (:pr:`389`, :pr:`396`, :pr:`398`)
    * Testing updates (:pr:`402`, :pr:`417`, :pr:`433`)
    * Documentation updates (:pr:`400`, :pr:`409`, :pr:`415`, :pr:`417`, :pr:`420`, :pr:`421`, :pr:`422`, :pr:`431`)


    Thanks to the following people for contributing to this release:  :user:`CharlesBradshaw`, :user:`csala`, :user:`floscha`, :user:`gsheni`, :user:`jxwolstenholme`, :user:`kmax12`, :user:`RogerTangos`, :user:`rwedge`

**v0.6.0** Jan 30, 2018
    * Primitive refactor (:pr:`364`)
    * Mean ignore NaNs (:pr:`379`)
    * Plotting entitysets (:pr:`382`)
    * Add seed features later in DFS process (:pr:`357`)
    * Multiple output column features (:pr:`376`)
    * Add ZipCode Variable Type (:pr:`367`)
    * Add `primitive.get_filepath` and example of primitive loading data from external files (:pr:`380`)
    * Transform primitives take series as input (:pr:`385`)
    * Update dependency requirements (:pr:`378`, :pr:`383`, :pr:`386`)
    * Add modulo to override tests (:pr:`384`)
    * Update documentation (:pr:`368`, :pr:`377`)
    * Update README.md (:pr:`366`, :pr:`373`)
    * Update CI tests (:pr:`359`, :pr:`360`, :pr:`375`)

    Thanks to the following people for contributing to this release: :user:`floscha`, :user:`gsheni`, :user:`kmax12`, :user:`RogerTangos`, :user:`rwedge`

**v0.5.1** Dec 17, 2018
    * Add missing dependencies (:pr:`353`)
    * Move comment to note in documentation (:pr:`352`)

**v0.5.0** Dec 17, 2018
    * Add specific error for duplicate additional/copy_variables in normalize_entity (:pr:`348`)
    * Removed EntitySet._import_from_dataframe (:pr:`346`)
    * Removed time_index_reduce parameter (:pr:`344`)
    * Allow installation of additional primitives (:pr:`326`)
    * Fix DatetimeIndex variable conversion (:pr:`342`)
    * Update Sklearn DFS Transformer (:pr:`343`)
    * Clean up entity creation logic (:pr:`336`)
    * remove casting to list in transform feature calculation (:pr:`330`)
    * Fix sklearn wrapper (:pr:`335`)
    * Add readme to pypi
    * Update conda docs after move to conda-forge (:pr:`334`)
    * Add wrapper for scikit-learn Pipelines (:pr:`323`)
    * Remove parse_date_cols parameter from EntitySet._import_from_dataframe (:pr:`333`)

    Thanks to the following people for contributing to this release: :user:`bukosabino`, :user:`georgewambold`, :user:`gsheni`, :user:`jeff-hernandez`, :user:`kmax12`, and :user:`rwedge`.

**v0.4.1** Nov 29, 2018
    * Resolve bug preventing using first column as index by default (:pr:`308`)
    * Handle return type when creating features from Id variables (:pr:`318`)
    * Make id an optional parameter of EntitySet constructor (:pr:`324`)
    * Handle primitives with same function being applied to same column (:pr:`321`)
    * Update requirements (:pr:`328`)
    * Clean up DFS arguments (:pr:`319`)
    * Clean up Pandas Backend (:pr:`302`)
    * Update properties of cumulative transform primitives (:pr:`320`)
    * Feature stability between versions documentation (:pr:`316`)
    * Add download count to GitHub readme (:pr:`310`)
    * Fixed #297 update tests to check error strings (:pr:`303`)
    * Remove usage of fixtures in agg primitive tests (:pr:`325`)

**v0.4.0** Oct 31, 2018
    * Remove ft.utils.gen_utils.getsize and make pympler a test requirement (:pr:`299`)
    * Update requirements.txt (:pr:`298`)
    * Refactor EntitySet.find_path(...) (:pr:`295`)
    * Clean up unused methods (:pr:`293`)
    * Remove unused parents property of Entity (:pr:`283`)
    * Removed relationships parameter (:pr:`284`)
    * Improve time index validation (:pr:`285`)
    * Encode features with "unknown" class in categorical (:pr:`287`)
    * Allow where clauses on direct features in Deep Feature Synthesis (:pr:`279`)
    * Change to fullargsspec (:pr:`288`)
    * Parallel verbose fixes (:pr:`282`)
    * Update tests for python 3.7 (:pr:`277`)
    * Check duplicate rows cutoff times (:pr:`276`)
    * Load retail demo data using compressed file (:pr:`271`)

**v0.3.1** Sept 28, 2018
    * Handling time rewrite (:pr:`245`)
    * Update deep_feature_synthesis.py (:pr:`249`)
    * Handling return type when creating features from DatetimeTimeIndex (:pr:`266`)
    * Update retail.py (:pr:`259`)
    * Improve Consistency of Transform Primitives (:pr:`236`)
    * Update demo docstrings (:pr:`268`)
    * Handle non-string column names (:pr:`255`)
    * Clean up merging of aggregation primitives (:pr:`250`)
    * Add tests for Entity methods (:pr:`262`)
    * Handle no child data when calculating aggregation features with multiple arguments (:pr:`264`)
    * Add `is_string` utils function (:pr:`260`)
    * Update python versions to match docker container (:pr:`261`)
    * Handle where clause when no child data (:pr:`258`)
    * No longer cache demo csvs, remove config file (:pr:`257`)
    * Avoid stacking "expanding" primitives (:pr:`238`)
    * Use randomly generated names in retail csv (:pr:`233`)
    * Update README.md (:pr:`243`)

**v0.3.0** Aug 27, 2018
    * Improve performance of all feature calculations (:pr:`224`)
    * Update agg primitives to use more efficient functions (:pr:`215`)
    * Optimize metadata calculation (:pr:`229`)
    * More robust handling when no data at a cutoff time (:pr:`234`)
    * Workaround categorical merge (:pr:`231`)
    * Switch which CSV is associated with which variable (:pr:`228`)
    * Remove unused kwargs from query_by_values, filter_and_sort (:pr:`225`)
    * Remove convert_links_to_integers (:pr:`219`)
    * Add conda install instructions (:pr:`223`, :pr:`227`)
    * Add example of using Dask to parallelize to docs  (:pr:`221`)

**v0.2.2** Aug 20, 2018
    * Remove unnecessary check no related instances call and refactor (:pr:`209`)
    * Improve memory usage through support for pandas categorical types (:pr:`196`)
    * Bump minimum pandas version from 0.20.3 to 0.23.0 (:pr:`216`)
    * Better parallel memory warnings (:pr:`208`, :pr:`214`)
    * Update demo datasets (:pr:`187`, :pr:`201`, :pr:`207`)
    * Make primitive lookup case insensitive  (:pr:`213`)
    * Use capital name (:pr:`211`)
    * Set class name for Min (:pr:`206`)
    * Remove ``variable_types`` from normalize entity (:pr:`205`)
    * Handle parquet serialization with last time index (:pr:`204`)
    * Reset index of cutoff times in calculate feature matrix (:pr:`198`)
    * Check argument types for .normalize_entity (:pr:`195`)
    * Type checking ignore entities.  (:pr:`193`)

**v0.2.1** July 2, 2018
    * Cpu count fix (:pr:`176`)
    * Update flight (:pr:`175`)
    * Move feature matrix calculation helper functions to separate file (:pr:`177`)

**v0.2.0** June 22, 2018
    * Multiprocessing (:pr:`170`)
    * Handle unicode encoding in repr throughout Featuretools (:pr:`161`)
    * Clean up EntitySet class (:pr:`145`)
    * Add support for building and uploading conda package (:pr:`167`)
    * Parquet serialization (:pr:`152`)
    * Remove variable stats (:pr:`171`)
    * Make sure index variable comes first (:pr:`168`)
    * No last time index update on normalize (:pr:`169`)
    * Remove list of times as on option for `cutoff_time` in `calculate_feature_matrix` (:pr:`165`)
    * Config does error checking to see if it can write to disk (:pr:`162`)


**v0.1.21** May 30, 2018
    * Support Pandas 0.23.0 (:pr:`153`, :pr:`154`, :pr:`155`, :pr:`159`)
    * No EntitySet required in loading/saving features (:pr:`141`)
    * Use s3 demo csv with better column names (:pr:`139`)
    * more reasonable start parameter (:pr:`149`)
    * add issue template (:pr:`133`)
    * Improve tests (:pr:`136`, :pr:`137`, :pr:`144`, :pr:`147`)
    * Remove unused functions (:pr:`140`, :pr:`143`, :pr:`146`)
    * Update documentation after recent changes / removals (:pr:`157`)
    * Rename demo retail csv file (:pr:`148`)
    * Add names for binary (:pr:`142`)
    * EntitySet repr to use get_name rather than id (:pr:`134`)
    * Ensure config dir is writable (:pr:`135`)

**v0.1.20** Apr 13, 2018
    * Primitives as strings in DFS parameters (:pr:`129`)
    * Integer time index bugfixes (:pr:`128`)
    * Add make_temporal_cutoffs utility function (:pr:`126`)
    * Show all entities, switch shape display to row/col (:pr:`124`)
    * Improved chunking when calculating feature matrices  (:pr:`121`)
    * fixed num characters nan fix (:pr:`118`)
    * modify ignore_variables docstring (:pr:`117`)

**v0.1.19** Mar 21, 2018
    * More descriptive DFS progress bar (:pr:`69`)
    * Convert text variable to string before NumWords (:pr:`106`)
    * EntitySet.concat() reindexes relationships (:pr:`96`)
    * Keep non-feature columns when encoding feature matrix (:pr:`111`)
    * Uses full entity update for dependencies of uses_full_entity features (:pr:`110`)
    * Update column names in retail demo (:pr:`104`)
    * Handle Transform features that need access to all values of entity (:pr:`91`)

**v0.1.18** Feb 27, 2018
    * fixes related instances bug (:pr:`97`)
    * Adding non-feature columns to calculated feature matrix (:pr:`78`)
    * Relax numpy version req (:pr:`82`)
    * Remove `entity_from_csv`, tests, and lint (:pr:`71`)

**v0.1.17** Jan 18, 2018
    * LatLong type (:pr:`57`)
    * Last time index fixes (:pr:`70`)
    * Make median agg primitives ignore nans by default (:pr:`61`)
    * Remove Python 3.4 support (:pr:`64`)
    * Change `normalize_entity` to update `secondary_time_index` (:pr:`59`)
    * Unpin requirements (:pr:`53`)
    * associative -> commutative (:pr:`56`)
    * Add Words and Chars primitives (:pr:`51`)

**v0.1.16** Dec 19, 2017
    * fix EntitySet.combine_variables and standardize encode_features (:pr:`47`)
    * Python 3 compatibility (:pr:`16`)

**v0.1.15** Dec 18, 2017
    * Fix variable type in demo data (:pr:`37`)
    * Custom primitive kwarg fix (:pr:`38`)
    * Changed order and text of arguments in make_trans_primitive docstring (:pr:`42`)

**v0.1.14** November 20, 2017
    * Last time index (:pr:`33`)
    * Update Scipy version to 1.0.0 (:pr:`31`)


**v0.1.13** November 1, 2017
    * Add MANIFEST.in (:pr:`26`)

**v0.1.11** October 31, 2017
    * Package linting (:pr:`7`)
    * Custom primitive creation functions (:pr:`13`)
    * Split requirements to separate files and pin to latest versions (:pr:`15`)
    * Select low information features (:pr:`18`)
    * Fix docs typos (:pr:`19`)
    * Fixed Diff primitive for rare nan case (:pr:`21`)
    * added some mising doc strings (:pr:`23`)
    * Trend fix (:pr:`22`)
    * Remove as_dir=False option from EntitySet.to_pickle() (:pr:`20`)
    * Entity Normalization Preserves Types of Copy & Additional Variables (:pr:`25`)

**v0.1.10** October 12, 2017
    * NumTrue primitive added and docstring of other primitives updated (:pr:`11`)
    * fixed hash issue with same base features (:pr:`8`)
    * Head fix (:pr:`9`)
    * Fix training window (:pr:`10`)
    * Add associative attribute to primitives (:pr:`3`)
    * Add status badges, fix license in setup.py (:pr:`1`)
    * fixed head printout and flight demo index (:pr:`2`)

**v0.1.9** September 8, 2017
    * Documentation improvements
    * New ``featuretools.demo.load_mock_customer`` function


**v0.1.8** September 1, 2017
    * Bug fixes
    * Added ``Percentile`` transform primitive

**v0.1.7** August 17, 2017
    * Performance improvements for approximate in ``calculate_feature_matrix`` and ``dfs``
    * Added ``Week`` transform primitive

**v0.1.6** July 26, 2017
    * Added ``load_features`` and ``save_features`` to persist and reload features
    * Added save_progress argument to ``calculate_feature_matrix``
    * Added approximate parameter to ``calculate_feature_matrix`` and ``dfs``
    * Added ``load_flight`` to ft.demo

**v0.1.5** July 11, 2017
    * Windows support

**v0.1.3** July 10, 2017
    * Renamed feature submodule to primitives
    * Renamed prediction_entity arguments to target_entity
    * Added training_window parameter to ``calculate_feature_matrix``


**v0.1.2** July 3rd, 2017
    * Initial release

.. command
.. git log --pretty=oneline --abbrev-commit<|MERGE_RESOLUTION|>--- conflicted
+++ resolved
@@ -7,12 +7,8 @@
     * Fixes
         * Improve warnings when using a Dask dataframe for cutoff times (:pr:`1026`)
     * Changes
-<<<<<<< HEAD
         * Deprecated ``Feature.get_names()``, ``Feature.get_feature_names()`` should be used instead(:pr:`1021`)
-        * Remove unnecessary ``pd.Series`` calls from primitives (:pr:`1020`)
-=======
         * Remove unnecessary ``pd.Series`` and ``pd.DatetimeIndex`` calls from primitives (:pr:`1020`, :pr:`1024`)
->>>>>>> 7d96bd22
     * Documentation Changes
         * Remove featuretools enterprise from documentation (:pr:`1022`)
     * Testing Changes

.. _changelog:

Changelog
---------
**Future Release**
    * Enhancements
        * Support use of Dask DataFrames in entitysets (:pr:`783`)
        * Add ``make_index`` when initializing an EntitySet by passing in an ``entities`` dictionary (:pr:`1010`)
    * Fixes
    * Changes
    * Documentation Changes
    * Testing Changes
<<<<<<< HEAD

    Thanks to the following people for contributing to this release:
    :user:`frances-h`,  :user:`gsheni`, :user:`rwedge`, :user:`thehomebrewnerd`
=======
        * Update tests for numpy v1.19.0 compatability (:pr:`1016`)

    Thanks to the following people for contributing to this release:
    :user:`gsheni`, :user:`frances-h`
>>>>>>> 5f8adb68

**v0.15.0 May 29, 2020**
    * Enhancements
        * Add ``get_default_aggregation_primitives`` and ``get_default_transform_primitives`` (:pr:`945`)
        * Allow cutoff time dataframe columns to be in any order (:pr:`969`, :pr:`995`)
        * Add Age primitive, and make it a default transform primitive for DFS (:pr:`987`)
        * Add ``include_cutoff_time`` arg - control whether data at cutoff times are included in feature calculations (:pr:`959`)
        * Allow ``variables_types`` to be referenced by their ``type_string``
          for the ``entity_from_dataframe`` function (:pr:`988`)
    * Fixes
        * Fix errors with Equals and NotEquals primitives when comparing categoricals or different dtypes (:pr:`968`)
        * Normalized type_strings of ``Variable`` classes so that the ``find_variable_types`` function produces a
          dictionary with a clear key to name transition (:pr:`982`, :pr:`996`)
        * Remove pandas.datetime in test_calculate_feature_matrix due to deprecation (:pr:`998`)
    * Documentation Changes
        * Add python 3.8 support for docs (:pr:`983`)
        * Adds consistent Entityset Docstrings (:pr:`986`)
    * Testing Changes
        * Add automated tests for python 3.8 environment (:pr:`847`)
        * Update testing dependencies (:pr:`976`)

    Thanks to the following people for contributing to this release:
    :user:`ctduffy`, :user:`frances-h`, :user:`gsheni`, :user:`jeff-hernandez`, :user:`rightx2`, :user:`rwedge`, :user:`sebrahimi1988`, :user:`thehomebrewnerd`,  :user:`tuethan1999`

**Breaking Changes**

* Calls to ``featuretools.dfs`` or ``featuretools.calculate_feature_matrix`` that use a cutoff time
  dataframe, but do not label the time column with either the target entity time index variable name or
  as ``time``, will now result in an ``AttributeError``. Previously, the time column was selected to be the first
  column that was not the instance id column. With this update, the position of the column in the dataframe is
  no longer used to determine the time column. Now, both instance id columns and time columns in a cutoff time
  dataframe can be in any order as long as they are named properly.

* The ``type_string`` attributes of all ``Variable`` subclasses are now a snake case conversion of their class names. This
  changes the ``type_string`` of the ``Unknown``, ``IPAddress``, ``EmailAddress``, ``SubRegionCode``, ``FilePath``, ``LatLong``, and ``ZIPcode`` classes.
  Old saved entitysets that used these variables may load incorrectly.

**v0.14.0 Apr 30, 2020**
    * Enhancements
        * ft.encode_features - use less memory for one-hot encoded columns (:pr:`876`)
    * Fixes
        * Use logger.warning to fix deprecated logger.warn (:pr:`871`)
        * Add dtype to interesting_values to fix deprecated empty Series with no dtype (:pr:`933`)
        * Remove overlap in training windows (:pr:`930`)
        * Fix progress bar in notebook (:pr:`932`)
    * Changes
        * Change premium primitives CI test to Python 3.6 (:pr:`916`)
        * Remove Python 3.5 support (:pr:`917`)
    * Documentation Changes
        * Fix README links to docs (:pr:`872`)
        * Fix Github links with correct organizations (:pr:`908`)
        * Fix hyperlinks in docs and docstrings with updated address (:pr:`910`)
        * Remove unused script for uploading docs to AWS (:pr:`911`)

    Thanks to the following people for contributing to this release:
    :user:`frances-h`, :user:`gsheni`, :user:`jeff-hernandez`, :user:`rwedge`

**Breaking Changes**

* Using training windows in feature calculations can result in different values than previous versions.
  This was done to prevent consecutive training windows from overlapping by excluding data at the oldest point in time.
  For example, if we use a cutoff time at the first minute of the hour with a one hour training window,
  the first minute of the previous hour will no longer be included in the feature calculation.

**v0.13.4 Mar 27, 2020**
    .. warning::
        The next non-bugfix release of Featuretools will not support Python 3.5

    * Fixes
        * Fix ft.show_info() not displaying in Jupyter notebooks (:pr:`863`)
    * Changes
        * Added Plugin Warnings at Entry Point (:pr:`850`, :pr:`869`)
    * Documentation Changes
        * Add links to primitives.featurelabs.com (:pr:`860`)
        * Add source code links to API reference (:pr:`862`)
        * Update links for testing Dask/Spark integrations (:pr:`867`)
        * Update release documentation for featuretools (:pr:`868`)
    * Testing Changes
        * Miscellaneous changes (:pr:`861`)

    Thanks to the following people for contributing to this release:
    :user:`frances-h`, :user:`FreshLeaf8865`, :user:`jeff-hernandez`, :user:`rwedge`, :user:`thehomebrewnerd`

**v0.13.3 Feb 28, 2020**
    * Fixes
        * Fix a connection closed error when using n_jobs (:pr:`853`)
    * Changes
        * Pin msgpack dependency for Python 3.5; remove dataframe from Dask dependency (:pr:`851`)
    * Documentation Changes
        * Update link to help documentation page in Github issue template (:pr:`855`)

    Thanks to the following people for contributing to this release:
    :user:`frances-h`, :user:`rwedge`

**v0.13.2 Jan 31, 2020**
    * Enhancements
        * Support for Pandas 1.0.0 (:pr:`844`)
    * Changes
        * Remove dependency on s3fs library for anonymous downloads from S3 (:pr:`825`)
    * Testing Changes
        * Added GitHub Action to automatically run performance tests (:pr:`840`)

    Thanks to the following people for contributing to this release:
    :user:`frances-h`, :user:`rwedge`

**v0.13.1 Dec 28, 2019**
    * Fixes
        * Raise error when given wrong input for ignore_variables (:pr:`826`)
        * Fix multi-output features not created when there is no child data (:pr:`834`)
        * Removing type casting in Equals and NotEquals primitives (:pr:`504`)
    * Changes
        * Replace pd.timedelta time units that were deprecated (:pr:`822`)
        * Move sklearn wrapper to separate library (:pr:`835`, :pr:`837`)
    * Testing Changes
        * Run unit tests in windows environment (:pr:`790`)
        * Update boto3 version requirement for tests (:pr:`838`)

    Thanks to the following people for contributing to this release:
    :user:`jeffzi`, :user:`kmax12`, :user:`rwedge`, :user:`systemshift`

**v0.13.0 Nov 30, 2019**
    * Enhancements
        * Added GitHub Action to auto upload releases to PyPI (:pr:`816`)
    * Fixes
        * Fix issue where some primitive options would not be applied (:pr:`807`)
        * Fix issue with converting to pickle or parquet after adding interesting features (:pr:`798`, :pr:`823`)
        * Diff primitive now calculates using all available data (:pr:`824`)
        * Prevent DFS from creating Identity Features of globally ignored variables (:pr:`819`)
    * Changes
        * Remove python 2.7 support from serialize.py (:pr:`812`)
        * Make smart_open, boto3, and s3fs optional dependencies (:pr:`827`)
    * Documentation Changes
        * remove python 2.7 support and add 3.7 in install.rst (:pr:`805`)
        * Fix import error in docs (:pr:`803`)
        * Fix release title formatting in changelog (:pr:`806`)
    * Testing Changes
        * Use multiple CPUS to run tests on CI (:pr:`811`)
        * Refactor test entityset creation to avoid saving to disk (:pr:`813`, :pr:`821`)
        * Remove get_values() from test_es.py to remove warnings (:pr:`820`)

    Thanks to the following people for contributing to this release:
    :user:`frances-h`, :user:`jeff-hernandez`, :user:`rwedge`, :user:`systemshift`

**Breaking Changes**

* The libraries used for downloading or uploading from S3 or URLs are now
  optional and will no longer be installed by default.  To use this
  functionality they will need to be installed separately.
* The fix to how the Diff primitive is calculated may slow down the overall
  calculation time of feature lists that use this primitive.

**v0.12.0 Oct 31, 2019**
    * Enhancements
        * Added First primitive (:pr:`770`)
        * Added Entropy aggregation primitive (:pr:`779`)
        * Allow custom naming for multi-output primitives (:pr:`780`)
    * Fixes
        * Prevents user from removing base entity time index using additional_variables (:pr:`768`)
        * Fixes error when a multioutput primitive was supplied to dfs as a groupby trans primitive (:pr:`786`)
    * Changes
        * Drop Python 2 support (:pr:`759`)
        * Add unit parameter to AvgTimeBetween (:pr:`771`)
        * Require Pandas 0.24.1 or higher (:pr:`787`)
    * Documentation Changes
        * Update featuretools slack link (:pr:`765`)
        * Set up repo to use Read the Docs (:pr:`776`)
        * Add First primitive to API reference docs (:pr:`782`)
    * Testing Changes
        * CircleCI fixes (:pr:`774`)
        * Disable PIP progress bars (:pr:`775`)

    Thanks to the following people for contributing to this release:
    :user:`ablacke-ayx`, :user:`BoopBoopBeepBoop`, :user:`jeffzi`,
    :user:`kmax12`, :user:`rwedge`, :user:`thehomebrewnerd`, :user:`twdobson`

**v0.11.0 Sep 30, 2019**
    .. warning::
        The next non-bugfix release of Featuretools will not support Python 2

    * Enhancements
        * Improve how files are copied and written (:pr:`721`)
        * Add number of rows to graph in entityset.plot (:pr:`727`)
        * Added support for pandas DateOffsets in DFS and Timedelta (:pr:`732`)
        * Enable feature-specific top_n value using a dictionary in encode_features (:pr:`735`)
        * Added progress_callback parameter to dfs() and calculate_feature_matrix() (:pr:`739`, :pr:`745`)
        * Enable specifying primitives on a per column or per entity basis (:pr:`748`)
    * Fixes
        * Fixed entity set deserialization (:pr:`720`)
        * Added error message when DateTimeIndex is a variable but not set as the time_index (:pr:`723`)
        * Fixed CumCount and other group-by transform primitives that take ID as input (:pr:`733`, :pr:`754`)
        * Fix progress bar undercounting (:pr:`743`)
        * Updated training_window error assertion to only check against observations (:pr:`728`)
        * Don't delete the whole destination folder while saving entityset (:pr:`717`)
    * Changes
        * Raise warning and not error on schema version mismatch (:pr:`718`)
        * Change feature calculation to return in order of instance ids provided (:pr:`676`)
        * Removed time remaining from displayed progress bar in dfs() and calculate_feature_matrix() (:pr:`739`)
        * Raise warning in normalize_entity() when time_index of base_entity has an invalid type (:pr:`749`)
        * Remove toolz as a direct dependency (:pr:`755`)
        * Allow boolean variable types to be used in the Multiply primitive (:pr:`756`)
    * Documentation Changes
        * Updated URL for Compose (:pr:`716`)
    * Testing Changes
        * Update dependencies (:pr:`738`, :pr:`741`, :pr:`747`)

    Thanks to the following people for contributing to this release:
    :user:`angela97lin`, :user:`chidauri`, :user:`christopherbunn`,
    :user:`frances-h`, :user:`jeff-hernandez`, :user:`kmax12`,
    :user:`MarcoGorelli`, :user:`rwedge`, :user:`thehomebrewnerd`

**Breaking Changes**

* Feature calculations will return in the order of instance ids provided instead of the order of time points instances are calculated at.

**v0.10.1 Aug 25, 2019**
    * Fixes
        * Fix serialized LatLong data being loaded as strings (:pr:`712`)
    * Documentation Changes
        * Fixed FAQ cell output (:pr:`710`)

    Thanks to the following people for contributing to this release:
    :user:`gsheni`, :user:`rwedge`


**v0.10.0 Aug 19, 2019**
    .. warning::
        The next non-bugfix release of Featuretools will not support Python 2


    * Enhancements
        * Give more frequent progress bar updates and update chunk size behavior (:pr:`631`, :pr:`696`)
        * Added drop_first as param in encode_features (:pr:`647`)
        * Added support for stacking multi-output primitives (:pr:`679`)
        * Generate transform features of direct features (:pr:`623`)
        * Added serializing and deserializing from S3 and deserializing from URLs (:pr:`685`)
        * Added nlp_primitives as an add-on library (:pr:`704`)
        * Added AutoNormalize to Featuretools plugins (:pr:`699`)
        * Added functionality for relative units (month/year) in Timedelta (:pr:`692`)
        * Added categorical-encoding as an add-on library (:pr:`700`)
    * Fixes
        * Fix performance regression in DFS (:pr:`637`)
        * Fix deserialization of feature relationship path (:pr:`665`)
        * Set index after adding ancestor relationship variables (:pr:`668`)
        * Fix user-supplied variable_types modification in Entity init (:pr:`675`)
        * Don't calculate dependencies of unnecessary features (:pr:`667`)
        * Prevent normalize entity's new entity having same index as base entity (:pr:`681`)
        * Update variable type inference to better check for string values (:pr:`683`)
    * Changes
        * Moved dask, distributed imports (:pr:`634`)
    * Documentation Changes
        * Miscellaneous changes (:pr:`641`, :pr:`658`)
        * Modified doc_string of top_n in encoding (:pr:`648`)
        * Hyperlinked ComposeML (:pr:`653`)
        * Added FAQ (:pr:`620`, :pr:`677`)
        * Fixed FAQ question with multiple question marks (:pr:`673`)
    * Testing Changes
        * Add master, and release tests for premium primitives (:pr:`660`, :pr:`669`)
        * Miscellaneous changes (:pr:`672`, :pr:`674`)

    Thanks to the following people for contributing to this release:
    :user:`alexjwang`, :user:`allisonportis`, :user:`ayushpatidar`,
    :user:`CJStadler`, :user:`ctduffy`, :user:`gsheni`, :user:`jeff-hernandez`,
    :user:`jeremyliweishih`, :user:`kmax12`, :user:`rwedge`, :user:`zhxt95`,

**v0.9.1 July 3, 2019**
    * Enhancements
        * Speedup groupby transform calculations (:pr:`609`)
        * Generate features along all paths when there are multiple paths between entities (:pr:`600`, :pr:`608`)
    * Fixes
        * Select columns of dataframe using a list (:pr:`615`)
        * Change type of features calculated on Index features to Categorical (:pr:`602`)
        * Filter dataframes through forward relationships (:pr:`625`)
        * Specify Dask version in requirements for python 2 (:pr:`627`)
        * Keep dataframe sorted by time during feature calculation (:pr:`626`)
        * Fix bug in encode_features that created duplicate columns of
          features with multiple outputs (:pr:`622`)
    * Changes
        * Remove unused variance_selection.py file (:pr:`613`)
        * Remove Timedelta data param (:pr:`619`)
        * Remove DaysSince primitive (:pr:`628`)
    * Documentation Changes
        * Add installation instructions for add-on libraries (:pr:`617`)
        * Clarification of Multi Output Feature Creation (:pr:`638`)
        * Miscellaneous changes (:pr:`632`, :pr:`639`)
    * Testing Changes
        * Miscellaneous changes (:pr:`595`, :pr:`612`)

    Thanks to the following people for contributing to this release:
    :user:`CJStadler`, :user:`kmax12`, :user:`rwedge`, :user:`gsheni`, :user:`kkleidal`, :user:`ctduffy`

**v0.9.0** June 19, 2019
    * Enhancements
        * Add unit parameter to timesince primitives (:pr:`558`)
        * Add ability to install optional add on libraries (:pr:`551`)
        * Load and save features from open files and strings (:pr:`566`)
        * Support custom variable types (:pr:`571`)
        * Support entitysets which have multiple paths between two entities (:pr:`572`, :pr:`544`)
        * Added show_info function, more output information added to CLI `featuretools info` (:pr:`525`)
    * Fixes
        * Normalize_entity specifies error when 'make_time_index' is an invalid string (:pr:`550`)
        * Schema version added for entityset serialization (:pr:`586`)
        * Renamed features have names correctly serialized (:pr:`585`)
        * Improved error message for index/time_index being the same column in normalize_entity and entity_from_dataframe (:pr:`583`)
        * Removed all mentions of allow_where (:pr:`587`, :pr:`588`)
        * Removed unused variable in normalize entity (:pr:`589`)
        * Change time since return type to numeric (:pr:`606`)
    * Changes
        * Refactor get_pandas_data_slice to take single entity (:pr:`547`)
        * Updates TimeSincePrevious and Diff Primitives (:pr:`561`)
        * Remove unecessary time_last variable (:pr:`546`)
    * Documentation Changes
        * Add Featuretools Enterprise to documentation (:pr:`563`)
        * Miscellaneous changes (:pr:`552`, :pr:`573`, :pr:`577`, :pr:`599`)
    * Testing Changes
        * Miscellaneous changes (:pr:`559`, :pr:`569`, :pr:`570`, :pr:`574`, :pr:`584`, :pr:`590`)

    Thanks to the following people for contributing to this release:
    :user:`alexjwang`, :user:`allisonportis`, :user:`CJStadler`, :user:`ctduffy`, :user:`gsheni`, :user:`kmax12`, :user:`rwedge`

**v0.8.0** May 17, 2019
    * Rename NUnique to NumUnique (:pr:`510`)
    * Serialize features as JSON (:pr:`532`)
    * Drop all variables at once in normalize_entity (:pr:`533`)
    * Remove unnecessary sorting from normalize_entity (:pr:`535`)
    * Features cache their names (:pr:`536`)
    * Only calculate features for instances before cutoff (:pr:`523`)
    * Remove all relative imports (:pr:`530`)
    * Added FullName Variable Type (:pr:`506`)
    * Add error message when target entity does not exist (:pr:`520`)
    * New demo links (:pr:`542`)
    * Remove duplicate features check in DFS (:pr:`538`)
    * featuretools_primitives entry point expects list of primitive classes (:pr:`529`)
    * Update ALL_VARIABLE_TYPES list (:pr:`526`)
    * More Informative N Jobs Prints and Warnings (:pr:`511`)
    * Update sklearn version requirements (:pr:`541`)
    * Update Makefile (:pr:`519`)
    * Remove unused parameter in Entity._handle_time (:pr:`524`)
    * Remove build_ext code from setup.py (:pr:`513`)
    * Documentation updates (:pr:`512`, :pr:`514`, :pr:`515`, :pr:`521`, :pr:`522`, :pr:`527`, :pr:`545`)
    * Testing updates (:pr:`509`, :pr:`516`, :pr:`517`, :pr:`539`)

    Thanks to the following people for contributing to this release: :user:`bphi`, :user:`CharlesBradshaw`, :user:`CJStadler`, :user:`glentennis`, :user:`gsheni`, :user:`kmax12`, :user:`rwedge`

**Breaking Changes**

* ``NUnique`` has been renamed to ``NumUnique``.

    Previous behavior

    .. code-block:: python

        from featuretools.primitives import NUnique

    New behavior

    .. code-block:: python

        from featuretools.primitives import NumUnique

**v0.7.1** Apr 24, 2019
    * Automatically generate feature name for controllable primitives (:pr:`481`)
    * Primitive docstring updates (:pr:`489`, :pr:`492`, :pr:`494`, :pr:`495`)
    * Change primitive functions that returned strings to return functions (:pr:`499`)
    * CLI customizable via entrypoints (:pr:`493`)
    * Improve calculation of aggregation features on grandchildren (:pr:`479`)
    * Refactor entrypoints to use decorator (:pr:`483`)
    * Include doctests in testing suite (:pr:`491`)
    * Documentation updates (:pr:`490`)
    * Update how standard primitives are imported internally (:pr:`482`)

    Thanks to the following people for contributing to this release: :user:`bukosabino`, :user:`CharlesBradshaw`, :user:`glentennis`, :user:`gsheni`, :user:`jeff-hernandez`, :user:`kmax12`, :user:`minkvsky`, :user:`rwedge`, :user:`thehomebrewnerd`

**v0.7.0** Mar 29, 2019
    * Improve Entity Set Serialization (:pr:`361`)
    * Support calling a primitive instance's function directly (:pr:`461`, :pr:`468`)
    * Support other libraries extending featuretools functionality via entrypoints (:pr:`452`)
    * Remove featuretools install command (:pr:`475`)
    * Add GroupByTransformFeature (:pr:`455`, :pr:`472`, :pr:`476`)
    * Update Haversine Primitive (:pr:`435`, :pr:`462`)
    * Add commutative argument to SubtractNumeric and DivideNumeric primitives (:pr:`457`)
    * Add FilePath variable_type (:pr:`470`)
    * Add PhoneNumber, DateOfBirth, URL variable types (:pr:`447`)
    * Generalize infer_variable_type, convert_variable_data and convert_all_variable_data methods (:pr:`423`)
    * Documentation updates (:pr:`438`, :pr:`446`, :pr:`458`, :pr:`469`)
    * Testing updates (:pr:`440`, :pr:`444`, :pr:`445`, :pr:`459`)

    Thanks to the following people for contributing to this release: :user:`bukosabino`, :user:`CharlesBradshaw`, :user:`ColCarroll`, :user:`glentennis`, :user:`grayskripko`, :user:`gsheni`, :user:`jeff-hernandez`, :user:`jrkinley`, :user:`kmax12`, :user:`RogerTangos`, :user:`rwedge`

**Breaking Changes**

* ``ft.dfs`` now has a ``groupby_trans_primitives`` parameter that DFS uses to automatically construct features that group by an ID column and then apply a transform primitive to search group. This change applies to the following primitives: ``CumSum``, ``CumCount``, ``CumMean``, ``CumMin``, and ``CumMax``.

    Previous behavior

    .. code-block:: python

        ft.dfs(entityset=es,
               target_entity='customers',
               trans_primitives=["cum_mean"])

    New behavior

    .. code-block:: python

        ft.dfs(entityset=es,
               target_entity='customers',
               groupby_trans_primitives=["cum_mean"])

* Related to the above change, cumulative transform features are now defined using a new feature class, ``GroupByTransformFeature``.

    Previous behavior

    .. code-block:: python

        ft.Feature([base_feature, groupby_feature], primitive=CumulativePrimitive)


    New behavior

    .. code-block:: python

        ft.Feature(base_feature, groupby=groupby_feature, primitive=CumulativePrimitive)


**v0.6.1** Feb 15, 2019
    * Cumulative primitives (:pr:`410`)
    * Entity.query_by_values now preserves row order of underlying data (:pr:`428`)
    * Implementing Country Code and Sub Region Codes as variable types (:pr:`430`)
    * Added IPAddress and EmailAddress variable types (:pr:`426`)
    * Install data and dependencies (:pr:`403`)
    * Add TimeSinceFirst, fix TimeSinceLast (:pr:`388`)
    * Allow user to pass in desired feature return types (:pr:`372`)
    * Add new configuration object (:pr:`401`)
    * Replace NUnique get_function (:pr:`434`)
    * _calculate_idenity_features now only returns the features asked for, instead of the entire entity (:pr:`429`)
    * Primitive function name uniqueness (:pr:`424`)
    * Update NumCharacters and NumWords primitives (:pr:`419`)
    * Removed Variable.dtype (:pr:`416`, :pr:`433`)
    * Change to zipcode rep, str for pandas (:pr:`418`)
    * Remove pandas version upper bound (:pr:`408`)
    * Make S3 dependencies optional (:pr:`404`)
    * Check that agg_primitives and trans_primitives are right primitive type (:pr:`397`)
    * Mean primitive changes (:pr:`395`)
    * Fix transform stacking on multi-output aggregation (:pr:`394`)
    * Fix list_primitives (:pr:`391`)
    * Handle graphviz dependency (:pr:`389`, :pr:`396`, :pr:`398`)
    * Testing updates (:pr:`402`, :pr:`417`, :pr:`433`)
    * Documentation updates (:pr:`400`, :pr:`409`, :pr:`415`, :pr:`417`, :pr:`420`, :pr:`421`, :pr:`422`, :pr:`431`)


    Thanks to the following people for contributing to this release:  :user:`CharlesBradshaw`, :user:`csala`, :user:`floscha`, :user:`gsheni`, :user:`jxwolstenholme`, :user:`kmax12`, :user:`RogerTangos`, :user:`rwedge`

**v0.6.0** Jan 30, 2018
    * Primitive refactor (:pr:`364`)
    * Mean ignore NaNs (:pr:`379`)
    * Plotting entitysets (:pr:`382`)
    * Add seed features later in DFS process (:pr:`357`)
    * Multiple output column features (:pr:`376`)
    * Add ZipCode Variable Type (:pr:`367`)
    * Add `primitive.get_filepath` and example of primitive loading data from external files (:pr:`380`)
    * Transform primitives take series as input (:pr:`385`)
    * Update dependency requirements (:pr:`378`, :pr:`383`, :pr:`386`)
    * Add modulo to override tests (:pr:`384`)
    * Update documentation (:pr:`368`, :pr:`377`)
    * Update README.md (:pr:`366`, :pr:`373`)
    * Update CI tests (:pr:`359`, :pr:`360`, :pr:`375`)

    Thanks to the following people for contributing to this release: :user:`floscha`, :user:`gsheni`, :user:`kmax12`, :user:`RogerTangos`, :user:`rwedge`

**v0.5.1** Dec 17, 2018
    * Add missing dependencies (:pr:`353`)
    * Move comment to note in documentation (:pr:`352`)

**v0.5.0** Dec 17, 2018
    * Add specific error for duplicate additional/copy_variables in normalize_entity (:pr:`348`)
    * Removed EntitySet._import_from_dataframe (:pr:`346`)
    * Removed time_index_reduce parameter (:pr:`344`)
    * Allow installation of additional primitives (:pr:`326`)
    * Fix DatetimeIndex variable conversion (:pr:`342`)
    * Update Sklearn DFS Transformer (:pr:`343`)
    * Clean up entity creation logic (:pr:`336`)
    * remove casting to list in transform feature calculation (:pr:`330`)
    * Fix sklearn wrapper (:pr:`335`)
    * Add readme to pypi
    * Update conda docs after move to conda-forge (:pr:`334`)
    * Add wrapper for scikit-learn Pipelines (:pr:`323`)
    * Remove parse_date_cols parameter from EntitySet._import_from_dataframe (:pr:`333`)

    Thanks to the following people for contributing to this release: :user:`bukosabino`, :user:`georgewambold`, :user:`gsheni`, :user:`jeff-hernandez`, :user:`kmax12`, and :user:`rwedge`.

**v0.4.1** Nov 29, 2018
    * Resolve bug preventing using first column as index by default (:pr:`308`)
    * Handle return type when creating features from Id variables (:pr:`318`)
    * Make id an optional parameter of EntitySet constructor (:pr:`324`)
    * Handle primitives with same function being applied to same column (:pr:`321`)
    * Update requirements (:pr:`328`)
    * Clean up DFS arguments (:pr:`319`)
    * Clean up Pandas Backend (:pr:`302`)
    * Update properties of cumulative transform primitives (:pr:`320`)
    * Feature stability between versions documentation (:pr:`316`)
    * Add download count to GitHub readme (:pr:`310`)
    * Fixed #297 update tests to check error strings (:pr:`303`)
    * Remove usage of fixtures in agg primitive tests (:pr:`325`)

**v0.4.0** Oct 31, 2018
    * Remove ft.utils.gen_utils.getsize and make pympler a test requirement (:pr:`299`)
    * Update requirements.txt (:pr:`298`)
    * Refactor EntitySet.find_path(...) (:pr:`295`)
    * Clean up unused methods (:pr:`293`)
    * Remove unused parents property of Entity (:pr:`283`)
    * Removed relationships parameter (:pr:`284`)
    * Improve time index validation (:pr:`285`)
    * Encode features with "unknown" class in categorical (:pr:`287`)
    * Allow where clauses on direct features in Deep Feature Synthesis (:pr:`279`)
    * Change to fullargsspec (:pr:`288`)
    * Parallel verbose fixes (:pr:`282`)
    * Update tests for python 3.7 (:pr:`277`)
    * Check duplicate rows cutoff times (:pr:`276`)
    * Load retail demo data using compressed file (:pr:`271`)

**v0.3.1** Sept 28, 2018
    * Handling time rewrite (:pr:`245`)
    * Update deep_feature_synthesis.py (:pr:`249`)
    * Handling return type when creating features from DatetimeTimeIndex (:pr:`266`)
    * Update retail.py (:pr:`259`)
    * Improve Consistency of Transform Primitives (:pr:`236`)
    * Update demo docstrings (:pr:`268`)
    * Handle non-string column names (:pr:`255`)
    * Clean up merging of aggregation primitives (:pr:`250`)
    * Add tests for Entity methods (:pr:`262`)
    * Handle no child data when calculating aggregation features with multiple arguments (:pr:`264`)
    * Add `is_string` utils function (:pr:`260`)
    * Update python versions to match docker container (:pr:`261`)
    * Handle where clause when no child data (:pr:`258`)
    * No longer cache demo csvs, remove config file (:pr:`257`)
    * Avoid stacking "expanding" primitives (:pr:`238`)
    * Use randomly generated names in retail csv (:pr:`233`)
    * Update README.md (:pr:`243`)

**v0.3.0** Aug 27, 2018
    * Improve performance of all feature calculations (:pr:`224`)
    * Update agg primitives to use more efficient functions (:pr:`215`)
    * Optimize metadata calculation (:pr:`229`)
    * More robust handling when no data at a cutoff time (:pr:`234`)
    * Workaround categorical merge (:pr:`231`)
    * Switch which CSV is associated with which variable (:pr:`228`)
    * Remove unused kwargs from query_by_values, filter_and_sort (:pr:`225`)
    * Remove convert_links_to_integers (:pr:`219`)
    * Add conda install instructions (:pr:`223`, :pr:`227`)
    * Add example of using Dask to parallelize to docs  (:pr:`221`)

**v0.2.2** Aug 20, 2018
    * Remove unnecessary check no related instances call and refactor (:pr:`209`)
    * Improve memory usage through support for pandas categorical types (:pr:`196`)
    * Bump minimum pandas version from 0.20.3 to 0.23.0 (:pr:`216`)
    * Better parallel memory warnings (:pr:`208`, :pr:`214`)
    * Update demo datasets (:pr:`187`, :pr:`201`, :pr:`207`)
    * Make primitive lookup case insensitive  (:pr:`213`)
    * Use capital name (:pr:`211`)
    * Set class name for Min (:pr:`206`)
    * Remove ``variable_types`` from normalize entity (:pr:`205`)
    * Handle parquet serialization with last time index (:pr:`204`)
    * Reset index of cutoff times in calculate feature matrix (:pr:`198`)
    * Check argument types for .normalize_entity (:pr:`195`)
    * Type checking ignore entities.  (:pr:`193`)

**v0.2.1** July 2, 2018
    * Cpu count fix (:pr:`176`)
    * Update flight (:pr:`175`)
    * Move feature matrix calculation helper functions to separate file (:pr:`177`)

**v0.2.0** June 22, 2018
    * Multiprocessing (:pr:`170`)
    * Handle unicode encoding in repr throughout Featuretools (:pr:`161`)
    * Clean up EntitySet class (:pr:`145`)
    * Add support for building and uploading conda package (:pr:`167`)
    * Parquet serialization (:pr:`152`)
    * Remove variable stats (:pr:`171`)
    * Make sure index variable comes first (:pr:`168`)
    * No last time index update on normalize (:pr:`169`)
    * Remove list of times as on option for `cutoff_time` in `calculate_feature_matrix` (:pr:`165`)
    * Config does error checking to see if it can write to disk (:pr:`162`)


**v0.1.21** May 30, 2018
    * Support Pandas 0.23.0 (:pr:`153`, :pr:`154`, :pr:`155`, :pr:`159`)
    * No EntitySet required in loading/saving features (:pr:`141`)
    * Use s3 demo csv with better column names (:pr:`139`)
    * more reasonable start parameter (:pr:`149`)
    * add issue template (:pr:`133`)
    * Improve tests (:pr:`136`, :pr:`137`, :pr:`144`, :pr:`147`)
    * Remove unused functions (:pr:`140`, :pr:`143`, :pr:`146`)
    * Update documentation after recent changes / removals (:pr:`157`)
    * Rename demo retail csv file (:pr:`148`)
    * Add names for binary (:pr:`142`)
    * EntitySet repr to use get_name rather than id (:pr:`134`)
    * Ensure config dir is writable (:pr:`135`)

**v0.1.20** Apr 13, 2018
    * Primitives as strings in DFS parameters (:pr:`129`)
    * Integer time index bugfixes (:pr:`128`)
    * Add make_temporal_cutoffs utility function (:pr:`126`)
    * Show all entities, switch shape display to row/col (:pr:`124`)
    * Improved chunking when calculating feature matrices  (:pr:`121`)
    * fixed num characters nan fix (:pr:`118`)
    * modify ignore_variables docstring (:pr:`117`)

**v0.1.19** Mar 21, 2018
    * More descriptive DFS progress bar (:pr:`69`)
    * Convert text variable to string before NumWords (:pr:`106`)
    * EntitySet.concat() reindexes relationships (:pr:`96`)
    * Keep non-feature columns when encoding feature matrix (:pr:`111`)
    * Uses full entity update for dependencies of uses_full_entity features (:pr:`110`)
    * Update column names in retail demo (:pr:`104`)
    * Handle Transform features that need access to all values of entity (:pr:`91`)

**v0.1.18** Feb 27, 2018
    * fixes related instances bug (:pr:`97`)
    * Adding non-feature columns to calculated feature matrix (:pr:`78`)
    * Relax numpy version req (:pr:`82`)
    * Remove `entity_from_csv`, tests, and lint (:pr:`71`)

**v0.1.17** Jan 18, 2018
    * LatLong type (:pr:`57`)
    * Last time index fixes (:pr:`70`)
    * Make median agg primitives ignore nans by default (:pr:`61`)
    * Remove Python 3.4 support (:pr:`64`)
    * Change `normalize_entity` to update `secondary_time_index` (:pr:`59`)
    * Unpin requirements (:pr:`53`)
    * associative -> commutative (:pr:`56`)
    * Add Words and Chars primitives (:pr:`51`)

**v0.1.16** Dec 19, 2017
    * fix EntitySet.combine_variables and standardize encode_features (:pr:`47`)
    * Python 3 compatibility (:pr:`16`)

**v0.1.15** Dec 18, 2017
    * Fix variable type in demo data (:pr:`37`)
    * Custom primitive kwarg fix (:pr:`38`)
    * Changed order and text of arguments in make_trans_primitive docstring (:pr:`42`)

**v0.1.14** November 20, 2017
    * Last time index (:pr:`33`)
    * Update Scipy version to 1.0.0 (:pr:`31`)


**v0.1.13** November 1, 2017
    * Add MANIFEST.in (:pr:`26`)

**v0.1.11** October 31, 2017
    * Package linting (:pr:`7`)
    * Custom primitive creation functions (:pr:`13`)
    * Split requirements to separate files and pin to latest versions (:pr:`15`)
    * Select low information features (:pr:`18`)
    * Fix docs typos (:pr:`19`)
    * Fixed Diff primitive for rare nan case (:pr:`21`)
    * added some mising doc strings (:pr:`23`)
    * Trend fix (:pr:`22`)
    * Remove as_dir=False option from EntitySet.to_pickle() (:pr:`20`)
    * Entity Normalization Preserves Types of Copy & Additional Variables (:pr:`25`)

**v0.1.10** October 12, 2017
    * NumTrue primitive added and docstring of other primitives updated (:pr:`11`)
    * fixed hash issue with same base features (:pr:`8`)
    * Head fix (:pr:`9`)
    * Fix training window (:pr:`10`)
    * Add associative attribute to primitives (:pr:`3`)
    * Add status badges, fix license in setup.py (:pr:`1`)
    * fixed head printout and flight demo index (:pr:`2`)

**v0.1.9** September 8, 2017
    * Documentation improvements
    * New ``featuretools.demo.load_mock_customer`` function


**v0.1.8** September 1, 2017
    * Bug fixes
    * Added ``Percentile`` transform primitive

**v0.1.7** August 17, 2017
    * Performance improvements for approximate in ``calculate_feature_matrix`` and ``dfs``
    * Added ``Week`` transform primitive

**v0.1.6** July 26, 2017
    * Added ``load_features`` and ``save_features`` to persist and reload features
    * Added save_progress argument to ``calculate_feature_matrix``
    * Added approximate parameter to ``calculate_feature_matrix`` and ``dfs``
    * Added ``load_flight`` to ft.demo

**v0.1.5** July 11, 2017
    * Windows support

**v0.1.3** July 10, 2017
    * Renamed feature submodule to primitives
    * Renamed prediction_entity arguments to target_entity
    * Added training_window parameter to ``calculate_feature_matrix``


**v0.1.2** July 3rd, 2017
    * Initial release

.. command
.. git log --pretty=oneline --abbrev-commit<|MERGE_RESOLUTION|>--- conflicted
+++ resolved
@@ -10,16 +10,10 @@
     * Changes
     * Documentation Changes
     * Testing Changes
-<<<<<<< HEAD
-
-    Thanks to the following people for contributing to this release:
-    :user:`frances-h`,  :user:`gsheni`, :user:`rwedge`, :user:`thehomebrewnerd`
-=======
         * Update tests for numpy v1.19.0 compatability (:pr:`1016`)
 
     Thanks to the following people for contributing to this release:
-    :user:`gsheni`, :user:`frances-h`
->>>>>>> 5f8adb68
+    :user:`gsheni`, :user:`frances-h`, :user:`rwedge`, :user:`thehomebrewnerd`
 
 **v0.15.0 May 29, 2020**
     * Enhancements

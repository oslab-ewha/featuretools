--- conflicted
+++ resolved
@@ -5,11 +5,8 @@
 **Future Release**
     * Enhancements
         * Added drop_first as param in encode_features (:pr:`647`)
-<<<<<<< HEAD
+        * Generate transform features of direct features (:pr:`623`)
         * Added serializing and deserializing from S3 and deserializing from URLs (:pr:`685`)
-=======
-        * Generate transform features of direct features (:pr:`623`)
->>>>>>> c583ff13
     * Fixes
         * Fix performance regression in DFS (:pr:`637`)
         * Fix deserialization of feature relationship path (:pr:`665`)

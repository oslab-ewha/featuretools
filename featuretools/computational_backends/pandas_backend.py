import cProfile
import logging
import os
import pstats
import sys
import warnings
from datetime import datetime

import numpy as np
import pandas as pd
from future import standard_library

from .base_backend import ComputationalBackend
from .feature_tree import FeatureTree

from featuretools import variable_types
from featuretools.entityset.relationship import Relationship
from featuretools.exceptions import UnknownFeature
from featuretools.primitives import (
    AggregationPrimitive,
    DirectFeature,
    IdentityFeature,
    TransformPrimitive
)
from featuretools.utils.gen_utils import make_tqdm_iterator

standard_library.install_aliases()
warnings.simplefilter('ignore', np.RankWarning)
warnings.simplefilter("ignore", category=RuntimeWarning)
logger = logging.getLogger('featuretools.computational_backend')
ROOT_DIR = os.path.expanduser("~")


class PandasBackend(ComputationalBackend):

    def __init__(self, entityset, features):
        assert len(set(f.entity.id for f in features)) == 1, \
            "Features must all be defined on the same entity"

        self.entityset = entityset
        self.target_eid = features[0].entity.id
        self.features = features
        self.feature_tree = FeatureTree(entityset, features)

    def __sizeof__(self):
        return self.entityset.__sizeof__()

    def calculate_all_features(self, instance_ids, time_last,
                               training_window=None, profile=False,
                               precalculated_features=None, ignored=None,
                               verbose=False):
        """
        Given a list of instance ids and features with a shared time window,
        generate and return a mapping of instance -> feature values.

        Args:
            instance_ids (list): List of instance id for which to build features.

            time_last (pd.Timestamp): Last allowed time. Data from exactly this
                time not allowed.

            training_window (Timedelta, optional): Data older than
                time_last by more than this will be ignored.

            profile (bool): Enable profiler if True.

            verbose (bool): Print output progress if True.

        Returns:
            pd.DataFrame : Pandas DataFrame of calculated feature values.
                Indexed by instance_ids. Columns in same order as features
                passed in.

        """
        assert len(instance_ids) > 0, "0 instance ids provided"
        self.instance_ids = instance_ids

        self.time_last = time_last
        if self.time_last is None:
            self.time_last = datetime.now()

        # For debugging
        if profile:
            pr = cProfile.Profile()
            pr.enable()

        if precalculated_features is None:
            precalculated_features = {}
        # Access the index to get the filtered data we need
        target_entity = self.entityset[self.target_eid]
        if ignored:
            # TODO: Just want to remove entities if don't have any (sub)features defined
            # on them anymore, rather than recreating
            ordered_entities = FeatureTree(self.entityset, self.features, ignored=ignored).ordered_entities
        else:
            ordered_entities = self.feature_tree.ordered_entities

        necessary_columns = self.feature_tree.necessary_columns
        eframes_by_filter = \
            self.entityset.get_pandas_data_slice(filter_entity_ids=ordered_entities,
                                                 index_eid=self.target_eid,
                                                 instances=instance_ids,
                                                 entity_columns=necessary_columns,
                                                 time_last=time_last,
                                                 training_window=training_window,
                                                 verbose=verbose)
        large_eframes_by_filter = None
        if any([f.uses_full_entity for f in self.feature_tree.all_features]):
            large_necessary_columns = self.feature_tree.necessary_columns_for_all_values_features
            large_eframes_by_filter = \
                self.entityset.get_pandas_data_slice(filter_entity_ids=ordered_entities,
                                                     index_eid=self.target_eid,
                                                     instances=None,
                                                     entity_columns=large_necessary_columns,
                                                     time_last=time_last,
                                                     training_window=training_window,
                                                     verbose=verbose)

        # Handle an empty time slice by returning a dataframe with defaults
        if eframes_by_filter is None:
            return self.generate_default_df(instance_ids=instance_ids)

        finished_entity_ids = []
        # Populate entity_frames with precalculated features
        if len(precalculated_features) > 0:
            for entity_id, precalc_feature_values in precalculated_features.items():
                if entity_id in eframes_by_filter:
                    frame = eframes_by_filter[entity_id][entity_id]
                    eframes_by_filter[entity_id][entity_id] = pd.merge(frame,
                                                                       precalc_feature_values,
                                                                       left_index=True,
                                                                       right_index=True)
                else:
                    # Only features we're taking from this entity
                    # are precomputed
                    # Make sure the id variable is a column as well as an index
                    entity_id_var = self.entityset[entity_id].index
                    precalc_feature_values[entity_id_var] = precalc_feature_values.index.values
                    eframes_by_filter[entity_id] = {entity_id: precalc_feature_values}
                    finished_entity_ids.append(entity_id)

        # Iterate over the top-level entities (filter entities) in sorted order
        # and calculate all relevant features under each one.
        if verbose:
            total_groups_to_compute = sum(len(group)
                                          for group in self.feature_tree.ordered_feature_groups.values())

            pbar = make_tqdm_iterator(total=total_groups_to_compute,
                                      desc="Computing features",
                                      unit="feature group")
            if verbose:
                pbar.update(0)

        for filter_eid in ordered_entities:
            entity_frames = eframes_by_filter[filter_eid]
            large_entity_frames = None
            if large_eframes_by_filter is not None:
                large_entity_frames = large_eframes_by_filter[filter_eid]

            # update the current set of entity frames with the computed features
            # from previously finished entities
            for eid in finished_entity_ids:
                # only include this frame if it's not from a descendent entity:
                # descendent entity frames will have to be re-calculated.
                # TODO: this check might not be necessary, depending on our
                # constraints
                if not self.entityset.find_backward_path(start_entity_id=filter_eid,
                                                         goal_entity_id=eid):
                    entity_frames[eid] = eframes_by_filter[eid][eid]
                    # TODO: look this over again
                    # precalculated features will only be placed in entity_frames,
                    # and it's possible that that they are the only features computed
                    # for an entity. In this case, the entity won't be present in
                    # large_eframes_by_filter. The relevant lines that this case passes
                    # through are 136-143
                    if (large_eframes_by_filter is not None and
                            eid in large_eframes_by_filter and eid in large_eframes_by_filter[eid]):
                        large_entity_frames[eid] = large_eframes_by_filter[eid][eid]

            if filter_eid in self.feature_tree.ordered_feature_groups:
                for group in self.feature_tree.ordered_feature_groups[filter_eid]:
                    if verbose:
                        pbar.set_postfix({'running': 0})

                    test_feature = group[0]
                    entity_id = test_feature.entity.id

                    input_frames_type = self.feature_tree.input_frames_type(test_feature)

                    input_frames = large_entity_frames
                    if input_frames_type == "subset_entity_frames":
                        input_frames = entity_frames

                    handler = self._feature_type_handler(test_feature)
                    result_frame = handler(group, input_frames)

                    output_frames_type = self.feature_tree.output_frames_type(test_feature)
                    if output_frames_type in ['full_and_subset_entity_frames', 'subset_entity_frames']:
                        index = entity_frames[entity_id].index
                        # If result_frame came from a uses_full_entity feature,
                        # and the input was large_entity_frames,
                        # then it's possible it doesn't contain some of the features
                        # in the output entity_frames
                        # We thus need to concatenate the existing frame with the result frame,
                        # making sure not to duplicate any columns
                        _result_frame = result_frame.reindex(index)
                        cols_to_keep = [c for c in _result_frame.columns
                                        if c not in entity_frames[entity_id].columns]
                        entity_frames[entity_id] = pd.concat([entity_frames[entity_id],
                                                              _result_frame[cols_to_keep]],
                                                             axis=1)

                    if output_frames_type in ['full_and_subset_entity_frames', 'full_entity_frames']:
                        index = large_entity_frames[entity_id].index
                        _result_frame = result_frame.reindex(index)
                        cols_to_keep = [c for c in _result_frame.columns
                                        if c not in large_entity_frames[entity_id].columns]
                        large_entity_frames[entity_id] = pd.concat([large_entity_frames[entity_id],
                                                                    _result_frame[cols_to_keep]],
                                                                   axis=1)

                    if verbose:
                        pbar.update(1)

            finished_entity_ids.append(filter_eid)

        if verbose:
            pbar.set_postfix({'running': 0})
            pbar.refresh()
            sys.stdout.flush()
            pbar.close()

        # debugging
        if profile:
            pr.disable()
            prof_folder_path = os.path.join(ROOT_DIR, 'prof')
            if not os.path.exists(prof_folder_path):
                os.mkdir(prof_folder_path)
            with open(os.path.join(prof_folder_path, 'inst-%s.log' %
                                   list(instance_ids)[0]), 'w') as f:
                pstats.Stats(pr, stream=f).strip_dirs().sort_stats("cumulative", "tottime").print_stats()

        df = eframes_by_filter[self.target_eid][self.target_eid]

        # fill in empty rows with default values
        missing_ids = [i for i in instance_ids if i not in
                       df[target_entity.index]]
        if missing_ids:
            default_df = self.generate_default_df(instance_ids=missing_ids,
                                                  extra_columns=df.columns)
            # pandas added sort parameter in 0.23.0
            try:
                df = df.append(default_df, sort=True)
            except:
                df = df.append(default_df)

        df.index.name = self.entityset[self.target_eid].index
        return df[[feat.get_name() for feat in self.features]]

    def generate_default_df(self, instance_ids, extra_columns=None):
        index_name = self.features[0].entity.index
        default_row = [f.default_value for f in self.features]
        default_cols = [f.get_name() for f in self.features]
        default_matrix = [default_row] * len(instance_ids)
        default_df = pd.DataFrame(default_matrix,
                                  columns=default_cols,
                                  index=instance_ids)
        default_df.index.name = index_name
        if extra_columns is not None:
            for c in extra_columns:
                if c not in default_df.columns:
                    default_df[c] = [np.nan] * len(instance_ids)
        return default_df

    def _feature_type_handler(self, f):
        if isinstance(f, TransformPrimitive):
            return self._calculate_transform_features
        elif isinstance(f, DirectFeature):
            return self._calculate_direct_features
        elif isinstance(f, AggregationPrimitive):
            return self._calculate_agg_features
        elif isinstance(f, IdentityFeature):
            return self._calculate_identity_features
        else:
            raise UnknownFeature(u"{} feature unknown".format(f.__class__))

    def _calculate_identity_features(self, features, entity_frames):
        entity_id = features[0].entity.id
        assert (entity_id in entity_frames and
                features[0].get_name() in entity_frames[entity_id].columns)
        return entity_frames[entity_id]

    def _calculate_transform_features(self, features, entity_frames):
        entity_id = features[0].entity.id
        assert len(set([f.entity.id for f in features])) == 1, \
            "features must share base entity"
        assert entity_id in entity_frames

        frame = entity_frames[entity_id]
        for f in features:
            # handle when no data
            if frame.shape[0] == 0:
                set_default_column(frame, f)
                continue

            # collect only the variables we need for this transformation
            variable_data = [frame[bf.get_name()].values
                             for bf in f.base_features]

            feature_func = f.get_function()
            # apply the function to the relevant dataframe slice and add the
            # feature row to the results dataframe.
            if f.uses_calc_time:
                values = feature_func(*variable_data, time=self.time_last)
            else:
                values = feature_func(*variable_data)

            if isinstance(values, pd.Series):
                values = values.values
            frame[f.get_name()] = list(values)
        return frame

    def _calculate_direct_features(self, features, entity_frames):
        entity_id = features[0].entity.id
        parent_entity_id = features[0].parent_entity.id

        assert entity_id in entity_frames and parent_entity_id in entity_frames

        path = self.entityset.find_forward_path(entity_id, parent_entity_id)
        assert len(path) == 1, \
            "Error calculating DirectFeatures, len(path) > 1"

        parent_df = entity_frames[parent_entity_id]
        child_df = entity_frames[entity_id]
        merge_var = path[0].child_variable.id

        # generate a mapping of old column names (in the parent entity) to
        # new column names (in the child entity) for the merge
        col_map = {path[0].parent_variable.id: merge_var}
        index_as_feature = None
        for f in features:
            if f.base_features[0].get_name() == path[0].parent_variable.id:
                index_as_feature = f
            # Sometimes entityset._add_multigenerational_links adds link variables
            # that would ordinarily get calculated as direct features,
            # so we make sure not to attempt to calculate again
            if f.get_name() in child_df.columns:
                continue
            col_map[f.base_features[0].get_name()] = f.get_name()

        # merge the identity feature from the parent entity into the child
        merge_df = parent_df[list(col_map.keys())].rename(columns=col_map)
        if index_as_feature is not None:
            merge_df.set_index(index_as_feature.get_name(), inplace=True,
                               drop=False)
        else:
            merge_df.set_index(merge_var, inplace=True)

        new_df = pd.merge(left=child_df, right=merge_df,
                          left_on=merge_var, right_index=True,
                          how='left')

        return new_df

    def _calculate_agg_features(self, features, entity_frames):
        test_feature = features[0]
        entity = test_feature.entity
        child_entity = test_feature.base_features[0].entity

        assert entity.id in entity_frames and child_entity.id in entity_frames

        frame = entity_frames[entity.id]
        base_frame = entity_frames[child_entity.id]
        # Sometimes approximate features get computed in a previous filter frame
        # and put in the current one dynamically,
        # so there may be existing features here
        features = [f for f in features if f.get_name()
                    not in frame.columns]
        if not len(features):
            return frame

        # handle where clause for all functions below
        where = test_feature.where
        if where is not None:
            base_frame = base_frame[base_frame[where.get_name()]]

        relationship_path = self.entityset.find_backward_path(entity.id,
                                                              child_entity.id)

        groupby_var = Relationship._get_link_variable_name(relationship_path)

        # if the use_previous property exists on this feature, include only the
        # instances from the child entity included in that Timedelta
        use_previous = test_feature.use_previous
        if use_previous and not base_frame.empty:
            # Filter by use_previous values
            time_last = self.time_last
            if use_previous.is_absolute():
                time_first = time_last - use_previous
                ti = child_entity.time_index
                if ti is not None:
                    base_frame = base_frame[base_frame[ti] >= time_first]
            else:
                n = use_previous.value

                def last_n(df):
                    return df.iloc[-n:]

                base_frame = base_frame.groupby(groupby_var, observed=True, sort=False).apply(last_n)

        to_agg = {}
        agg_rename = {}
        to_apply = set()
        # apply multivariable and time-dependent features as we find them, and
        # save aggregable features for later
        for f in features:
            if _can_agg(f):
                variable_id = f.base_features[0].get_name()

                if variable_id not in to_agg:
                    to_agg[variable_id] = []

                func = f.get_function()
<<<<<<< HEAD

                funcname = func
                if callable(func):
                    funcname = func.__name__

                # make sure function names are unique
                to_agg[variable_id].append(func)
                # this is used below to rename columns that pandas names for us
                agg_rename[u"{}-{}".format(variable_id, funcname)] = f.get_name()

=======
                to_agg[variable_id].append(func)
                # this is used below to rename columns that pandas names for us
                agg_rename[u"{}-{}".format(variable_id, func.__name__)] = f.get_name()
>>>>>>> 1ea0fa26
                continue

            to_apply.add(f)

        # Apply the non-aggregable functions generate a new dataframe, and merge
        # it with the existing one
        if len(to_apply):
            wrap = agg_wrapper(to_apply, self.time_last)
            # groupby_var can be both the name of the index and a column,
            # to silence pandas warning about ambiguity we explicitly pass
            # the column (in actuality grouping by both index and group would
            # work)
            to_merge = base_frame.groupby(base_frame[groupby_var], observed=True, sort=False).apply(wrap)

            to_merge.reset_index(1, drop=True, inplace=True)
            frame = pd.merge(left=frame, right=to_merge,
                             left_index=True,
                             right_index=True, how='left')

        # Apply the aggregate functions to generate a new dataframe, and merge
        # it with the existing one
        if len(to_agg):
            # groupby_var can be both the name of the index and a column,
            # to silence pandas warning about ambiguity we explicitly pass
            # the column (in actuality grouping by both index and group would
            # work)
            to_merge = base_frame.groupby(base_frame[groupby_var],
                                          observed=True, sort=False).agg(to_agg)
            # rename columns to the correct feature names
            to_merge.columns = [agg_rename["-".join(x)] for x in to_merge.columns.ravel()]

            frame = pd.merge(left=frame, right=to_merge[list(agg_rename.values())],
                             left_index=True, right_index=True, how='left')

        # Handle default values
        # 1. handle non scalar default values
        iterfeats = [f for f in features
                     if hasattr(f.default_value, '__iter__')]
        for f in iterfeats:
            nulls = pd.isnull(frame[f.get_name()])
            for ni in nulls[nulls].index:
                frame.at[ni, f.get_name()] = f.default_value

        # 2. handle scalars default values
        fillna_dict = {f.get_name(): f.default_value for f in features
                       if f not in iterfeats}
        frame.fillna(fillna_dict, inplace=True)

        # convert boolean dtypes to floats as appropriate
        # pandas behavior: https://github.com/pydata/pandas/issues/3752
        for f in features:
            if (not f.expanding and
                    f.variable_type == variable_types.Numeric and
                    frame[f.get_name()].dtype.name in ['object', 'bool']):
                frame[f.get_name()] = frame[f.get_name()].astype(float)

        return frame


def _can_agg(feature):
    assert isinstance(feature, AggregationPrimitive)
    base_features = feature.base_features
    if feature.where is not None:
        base_features = [bf.get_name() for bf in base_features
                         if bf.get_name() != feature.where.get_name()]

    if feature.uses_calc_time:
        return False

    return len(base_features) == 1 and not feature.expanding


def agg_wrapper(feats, time_last):
    def wrap(df):
        d = {}
        for f in feats:
            func = f.get_function()
            variable_ids = [bf.get_name() for bf in f.base_features]
            args = [df[v] for v in variable_ids]

            if f.uses_calc_time:
                d[f.get_name()] = [func(*args, time=time_last)]
            else:
                d[f.get_name()] = [func(*args)]

        return pd.DataFrame(d)
    return wrap


def set_default_column(frame, f):
    default = f.default_value
    if hasattr(default, '__iter__'):
        length = frame.shape[0]
        default = [f.default_value] * length
    frame[f.get_name()] = default<|MERGE_RESOLUTION|>--- conflicted
+++ resolved
@@ -421,22 +421,9 @@
                     to_agg[variable_id] = []
 
                 func = f.get_function()
-<<<<<<< HEAD
-
-                funcname = func
-                if callable(func):
-                    funcname = func.__name__
-
-                # make sure function names are unique
-                to_agg[variable_id].append(func)
-                # this is used below to rename columns that pandas names for us
-                agg_rename[u"{}-{}".format(variable_id, funcname)] = f.get_name()
-
-=======
                 to_agg[variable_id].append(func)
                 # this is used below to rename columns that pandas names for us
                 agg_rename[u"{}-{}".format(variable_id, func.__name__)] = f.get_name()
->>>>>>> 1ea0fa26
                 continue
 
             to_apply.add(f)

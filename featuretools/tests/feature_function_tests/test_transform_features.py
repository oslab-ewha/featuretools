--- conflicted
+++ resolved
@@ -1108,27 +1108,6 @@
     assert df[p.get_name()].tolist()[0] == 1.0
 
 
-<<<<<<< HEAD
-# def test_two_kinds_of_dependents(es):
-#     v = Feature(es['log']['value'])
-#     product = Feature(es['log']['product_id'])
-#     agg = Sum(v, es['customers'], where=product == 'coke zero')
-#     p = Percentile(agg)
-#     g = Absolute(agg)
-#     agg2 = Sum(v, es['sessions'], where=product == 'coke zero')
-#     # Adding this feature in tests line 218 in pandas_backend
-#     # where we remove columns in result_frame that already exist
-#     # in the output entity_frames in preparation for pd.concat
-#     # In a prior version, this failed because we changed the result_frame
-#     # variable itself, rather than making a new variable _result_frame.
-#     # When len(output_frames) > 1, the second iteration won't have
-#     # all the necessary columns because they were removed in the first
-#     agg3 = Sum(agg2, es['customers'])
-#     pandas_backend = PandasBackend(es, [p, g, agg3])
-#     df = pandas_backend.calculate_all_features([0, 1], None)
-#     assert df[p.get_name()].tolist() == [0.5, 1.0]
-#     assert df[g.get_name()].tolist() == [15, 26]
-=======
 def test_two_kinds_of_dependents(es):
     v = Feature(es['log']['value'])
     product = Feature(es['log']['product_id'])
@@ -1148,7 +1127,6 @@
     df = pandas_backend.calculate_all_features([0, 1], None)
     assert df[p.get_name()].tolist() == [2. / 3, 1.0]
     assert df[g.get_name()].tolist() == [15, 26]
->>>>>>> 5a7ad628
 
 
 # P TODO: reimplement like

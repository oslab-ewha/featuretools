--- conflicted
+++ resolved
@@ -288,14 +288,8 @@
                                       time_last=None,
                                       feature_set=feature_set)
     df = calculator.run(np.array([0]))
-<<<<<<< HEAD
-    df = to_pandas(df, index='id', int_index=True)
-    v = df[agg_feat.get_name()].loc[0]
-=======
-    if isinstance(df, dd.DataFrame):
-        df = df.compute().set_index('id')
+    df = to_pandas(df, index='id')
     v = df[agg_feat.get_name()].values[0]
->>>>>>> 6d3bda42
     assert (v == 10)
 
 
@@ -421,14 +415,8 @@
                                       time_last=None,
                                       feature_set=feature_set)
     df = calculator.run(np.array([0]))
-<<<<<<< HEAD
-    df = to_pandas(df, index='id', int_index=True)
-    v = df[customer_sum_feat.get_name()].loc[0]
-=======
-    if isinstance(df, dd.DataFrame):
-        df = df.compute().set_index('id')
+    df = to_pandas(df, index='id')
     v = df[customer_sum_feat.get_name()].values[0]
->>>>>>> 6d3bda42
     assert (v == 10)
 
 
@@ -529,15 +517,8 @@
                                       time_last=None,
                                       feature_set=feature_set)
     df = calculator.run(np.array([0]))
-<<<<<<< HEAD
-    df = to_pandas(df, index='id', int_index=True)
-
-    v = df[num_customers_feat.get_name()].loc[0]
-=======
-    if isinstance(df, dd.DataFrame):
-        df = df.compute().set_index('id')
+    df = to_pandas(df, index='id')
     v = df[num_customers_feat.get_name()].values[0]
->>>>>>> 6d3bda42
     assert (v == 3)
 
 
@@ -564,15 +545,8 @@
                                       time_last=None,
                                       feature_set=feature_set)
     df = calculator.run(np.array([0]))
-<<<<<<< HEAD
-    df = to_pandas(df, index='id', int_index=True)
-
-    v = df[num_stores_feat.get_name()].loc[0]
-=======
-    if isinstance(df, dd.DataFrame):
-        df = df.compute().set_index('id')
+    df = to_pandas(df, index='id')
     v = df[num_stores_feat.get_name()].values[0]
->>>>>>> 6d3bda42
     assert (v == 3)
 
 
@@ -601,15 +575,8 @@
                                       time_last=None,
                                       feature_set=feature_set)
     df = calculator.run(np.array([0]))
-<<<<<<< HEAD
-    df = to_pandas(df, index='id', int_index=True)
-
-    v = df[purchase_popularity.get_name()].loc[0]
-=======
-    if isinstance(df, dd.DataFrame):
-        df = df.compute().set_index('id')
+    df = to_pandas(df, index='id')
     v = df[purchase_popularity.get_name()].values[0]
->>>>>>> 6d3bda42
     assert (v == 38.0 / 10.0)
 
 
@@ -880,15 +847,8 @@
                                       time_last=None,
                                       feature_set=feature_set)
     df = calculator.run(np.array([0]))
-<<<<<<< HEAD
-    df = to_pandas(df, index='id', int_index=True)
-
-    v = df[agg_feat.get_name()].loc[0]
-=======
-    if isinstance(df, dd.DataFrame):
-        df = df.compute().set_index('id')
+    df = to_pandas(df, index='id')
     v = df[agg_feat.get_name()].values[0]
->>>>>>> 6d3bda42
     assert (v == 10)
 
 

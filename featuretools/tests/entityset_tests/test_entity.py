--- conflicted
+++ resolved
@@ -62,13 +62,10 @@
         'cancel_date': ['cancel_reason', 'cancel_date']}
     assert not es['customers'].__eq__(es['log'], deep=True)
 
-<<<<<<< HEAD
-=======
 
 def test_update_data(es):
     df = es['customers'].df.copy()
     df['new'] = [1, 2, 3]
->>>>>>> 5a7ad628
 
     with pytest.raises(ValueError) as excinfo:
         es['customers'].update_data(df.drop(columns=['cohort']))
